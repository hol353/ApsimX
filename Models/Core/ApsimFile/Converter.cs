﻿// -----------------------------------------------------------------------
// <copyright file="Converter.cs" company="APSIM Initiative">
//     Copyright (c) APSIM Initiative
// </copyright>
// -----------------------------------------------------------------------
namespace Models.Core.ApsimFile
{
    using System;
    using System.Collections.Generic;
    using System.Linq;
    using System.Text;
    using System.Xml;
    using APSIM.Shared.Utilities;
    using System.Reflection;
    using System.IO;
    using System.Text.RegularExpressions;
    using PMF;
    using System.Data;
    using Models.Factorial;

    /// <summary>
    /// Converts the .apsim file from one version to the next
    /// </summary>
    public class Converter
    {
        /// <summary>Gets the lastest .apsimx file format version.</summary>
        public static int LastestVersion { get { return 31; } }

        /// <summary>Converts to file to the latest version.</summary>
        /// <param name="fileName">Name of the file.</param>
        /// <returns>Returns true if something was changed.</returns>
        public static bool ConvertToLatestVersion(string fileName)
        {
            // Load the file.
            XmlDocument doc = new XmlDocument();
            doc.Load(fileName);

            // Apply converter.
            bool changed = ConvertToLatestVersion(doc.DocumentElement, fileName);

            if (changed)
            {
                // Make a backup or original file.
                string bakFileName = Path.ChangeExtension(fileName, ".bak");
                if (!File.Exists(bakFileName))
                    File.Copy(fileName, bakFileName);

                // Save file.
                doc.Save(fileName);
            }
            return changed;
        }

        /// <summary>Converts XML to the latest version.</summary>
        /// <param name="rootNode">The root node.</param>
        /// <param name="fileName">The name of the .apsimx file</param>
        /// <returns>Returns true if something was changed.</returns>
        public static bool ConvertToLatestVersion(XmlNode rootNode, string fileName)
        {
            return ConvertToVersion(rootNode, fileName, LastestVersion);
        }

        /// <summary>Converts XML to the latest version.</summary>
        /// <param name="rootNode">The root node.</param>
        /// <param name="fileName">The name of the .apsimx file</param>
        /// <param name="toVersion">Version number to convert to</param>
        /// <returns>Returns true if something was changed.</returns>
        public static bool ConvertToVersion(XmlNode rootNode, string fileName, int toVersion)
        {
            string fileVersionString = XmlUtilities.Attribute(rootNode, "Version");
            int fileVersion = 0;
            if (fileVersionString != string.Empty)
                fileVersion = Convert.ToInt32(fileVersionString);

            // Update the xml if not at the latest version.
            bool changed = false;
            while (fileVersion < toVersion)
            {
                changed = true;

                // Find the method to call to upgrade the file by one version.
                int versionFunction = fileVersion + 1;
                MethodInfo method = typeof(Converter).GetMethod("UpgradeToVersion" + versionFunction, BindingFlags.NonPublic | BindingFlags.Static);
                if (method == null)
                    throw new Exception("Cannot find converter to go to version " + versionFunction);

                // Found converter method so call it.
                method.Invoke(null, new object[] { rootNode, fileName });

                fileVersion++;
            }

            if (changed)
                XmlUtilities.SetAttribute(rootNode, "Version", fileVersion.ToString());
            return changed;
        }

        /// <summary>Upgrades to version 1.</summary>
        /// <remarks>
        ///    Converts:
        ///     <Series>
        ///        <X>
        ///          <TableName>HarvestReport</TableName>
        ///          <FieldName>Maize.Population</FieldName>
        ///        </X>
        ///        <Y>
        ///          <TableName>HarvestReport</TableName>
        ///          <FieldName>GrainWt</FieldName>
        ///        </Y>
        ///      </Series>
        ///     to:
        ///      <Series>
        ///         <TableName>HarvestReport</TableName>
        ///         <XFieldName>Maize.Population</XFieldName>
        ///         <YFieldName>GrainWt</YFieldName>
        ///      </Series>
        /// </remarks>
        /// <param name="node">The node to upgrade.</param>
        /// <param name="fileName">The name of the .apsimx file</param>
        private static void UpgradeToVersion1(XmlNode node, string fileName)
    {
        foreach (XmlNode seriesNode in XmlUtilities.FindAllRecursivelyByType(node, "Series"))
        {
            XmlUtilities.Rename(seriesNode, "Title", "Name");
            XmlUtilities.Move(seriesNode, "X/TableName", seriesNode, "TableName");
            XmlUtilities.Move(seriesNode, "X/FieldName", seriesNode, "XFieldName");
            XmlUtilities.Move(seriesNode, "Y/FieldName", seriesNode, "YFieldName");
            XmlUtilities.Move(seriesNode, "X2/FieldName", seriesNode, "X2FieldName");
            XmlUtilities.Move(seriesNode, "Y2/FieldName", seriesNode, "Y2FieldName");

            bool showRegression = XmlUtilities.Value(seriesNode.ParentNode, "ShowRegressionLine") == "true";
            if (showRegression)
                seriesNode.AppendChild(seriesNode.OwnerDocument.CreateElement("Regression"));

            string seriesType = XmlUtilities.Value(seriesNode, "Type");
            if (seriesType == "Line")
                XmlUtilities.SetValue(seriesNode, "Type", "Scatter");

            XmlUtilities.DeleteValue(seriesNode, "X");
            XmlUtilities.DeleteValue(seriesNode, "Y");

        }
    }

        /// <summary>Upgrades to version 2.</summary>
        /// <remarks>
        ///    Converts:
        ///      <Cultivar>
        ///        <Alias>Cultivar1</Alias>
        ///        <Alias>Cultivar2</Alias>
        ///      </Cultivar>
        ///     to:
        ///      <Cultivar>
        ///        <Alias>
        ///          <Name>Cultivar1</Name>
        ///        </Alias>
        ///        <Alias>
        ///          <Name>Cultivar2</Name>
        ///        </Alias>
        ///      </Cultivar>
        /// </remarks>
        /// <param name="node">The node to upgrade.</param>
        /// <param name="fileName">The name of the .apsimx file</param>
        private static void UpgradeToVersion2(XmlNode node, string fileName)
        {
            foreach (XmlNode cultivarNode in XmlUtilities.FindAllRecursivelyByType(node, "Cultivar"))
            {
                List<string> aliases = XmlUtilities.Values(cultivarNode, "Alias");

                // Delete all alias children.
                foreach (XmlNode alias in XmlUtilities.ChildNodes(cultivarNode, "Alias"))
                    alias.ParentNode.RemoveChild(alias);

                foreach (string alias in aliases)
                {
                    XmlNode aliasNode = cultivarNode.AppendChild(cultivarNode.OwnerDocument.CreateElement("Alias"));
                    XmlUtilities.SetValue(aliasNode, "Name", alias);
                }
            }
        }

        /// <summary>Upgrades to version 3. Make sure all area elements are greater than zero.</summary>
        /// <param name="node">The node to upgrade.</param>
        /// <param name="fileName">The name of the .apsimx file</param>
        private static void UpgradeToVersion3(XmlNode node, string fileName)
        {
            foreach (XmlNode zoneNode in XmlUtilities.FindAllRecursivelyByType(node, "Zone"))
            {
                string areaString = XmlUtilities.Value(zoneNode, "Area");

                try
                {
                    double area = Convert.ToDouble(areaString,
                                                   System.Globalization.CultureInfo.InvariantCulture);
                    if (area <= 0)
                        XmlUtilities.SetValue(zoneNode, "Area", "1");
                }
                catch (Exception)
                {
                    XmlUtilities.SetValue(zoneNode, "Area", "1");
                }
            }
        }

        /// <summary>Upgrades to version 4. Make sure all zones have a SoluteManager model.</summary>
        /// <param name="node">The node to upgrade.</param>
        /// <param name="fileName">The name of the .apsimx file</param>
        private static void UpgradeToVersion4(XmlNode node, string fileName)
        {
            foreach (XmlNode zoneNode in XmlUtilities.FindAllRecursivelyByType(node, "Zone"))
                XmlUtilities.EnsureNodeExists(zoneNode, "SoluteManager");
            foreach (XmlNode zoneNode in XmlUtilities.FindAllRecursivelyByType(node, "RectangularZone"))
                XmlUtilities.EnsureNodeExists(zoneNode, "SoluteManager");
            foreach (XmlNode zoneNode in XmlUtilities.FindAllRecursivelyByType(node, "CircularZone"))
                XmlUtilities.EnsureNodeExists(zoneNode, "SoluteManager");
        }

        /// <summary>Upgrades to version 5. Make sure all zones have a CERESSoilTemperature model.</summary>
        /// <param name="node">The node to upgrade.</param>
        /// <param name="fileName">The name of the .apsimx file</param>
        private static void UpgradeToVersion5(XmlNode node, string fileName)
        {
            foreach (XmlNode soilNode in XmlUtilities.FindAllRecursivelyByType(node, "Soil"))
                XmlUtilities.EnsureNodeExists(soilNode, "CERESSoilTemperature");
        }

        /// <summary>
        /// Upgrades to version 6. Make sure all KLModifier, KNO3, KNH4 nodes have value
        /// XProperty values.
        /// </summary>
        /// <param name="node">The node to upgrade.</param>
        /// <param name="fileName">The name of the .apsimx file</param>
        private static void UpgradeToVersion6(XmlNode node, string fileName)
        {
            foreach (XmlNode n in XmlUtilities.FindAllRecursivelyByType(node, "XProperty"))
            {
                if (n.InnerText == "[Root].RootLengthDensity" ||
                    n.InnerText == "[Root].RootLengthDenisty" ||
                    n.InnerText == "[Root].LengthDenisty")
                    n.InnerText = "[Root].LengthDensity";
            }
        }

        /// <summary>
        /// Upgrades to version 7. Find all occurrences of ESW
        /// XProperty values.
        /// </summary>
        /// <param name="node">The node to upgrade.</param>
        /// <param name="fileName">The name of the .apsimx file</param>
        private static void UpgradeToVersion7(XmlNode node, string fileName)
        {
            foreach (XmlNode manager in XmlUtilities.FindAllRecursivelyByType(node, "manager"))
                ConverterUtilities.SearchReplaceManagerCodeUsingRegEx(manager, @"([\[\]\.\w]+\.ESW)", "MathUtilities.Sum($1)", "using APSIM.Shared.Utilities;");
            foreach (XmlNode report in XmlUtilities.FindAllRecursivelyByType(node, "report"))
                ConverterUtilities.SearchReplaceReportCodeUsingRegEx(report, @"([\[\]\.\w]+\.ESW)", "sum($1)");
        }

        /// <summary>
        /// Upgrades to version 8. Create ApexStandard node.
        /// </summary>
        /// <param name="node">The node to upgrade.</param>
        /// <param name="fileName">The name of the .apsimx file</param>
        private static void UpgradeToVersion8(XmlNode node, string fileName)
        {
            XmlNode apex = XmlUtilities.CreateNode(node.OwnerDocument, "ApexStandard", "");
            XmlNode stemSen = XmlUtilities.CreateNode(node.OwnerDocument, "Constant", "");
            XmlElement name = node.OwnerDocument.CreateElement("Name");
            XmlElement element = node.OwnerDocument.CreateElement("FixedValue");
            name.InnerText = "StemSenescenceAge";
            element.InnerText = "0";
            stemSen.AppendChild(name);
            stemSen.AppendChild(element);

            foreach (XmlNode n in XmlUtilities.FindAllRecursivelyByType(node, "Leaf"))
            {
                n.AppendChild(apex);
            }
            foreach (XmlNode n in XmlUtilities.FindAllRecursivelyByType(node, "Structure"))
            {
                n.AppendChild(stemSen);
            }
        }

        /// <summary>
        /// Add a DMDemandFunction constant function to all Root nodes that don't have one
        /// </summary>
        /// <param name="node">The node to modifiy</param>
        /// <param name="fileName">The name of the .apsimx file</param>
        private static void UpgradeToVersion9(XmlNode node, string fileName)
        {
            foreach (XmlNode root in XmlUtilities.FindAllRecursivelyByType(node, "Root"))
            {
                XmlNode partitionFraction = ConverterUtilities.FindModelNode(root, "PartitionFraction");
                if (partitionFraction != null)
                {
                    root.RemoveChild(partitionFraction);
                    XmlNode demandFunction = root.AppendChild(root.OwnerDocument.CreateElement("PartitionFractionDemandFunction"));
                    XmlUtilities.SetValue(demandFunction, "Name", "DMDemandFunction");
                    demandFunction.AppendChild(partitionFraction);
                }
            }
        }

        /// <summary>
        /// Add default values for generic organ parameters that were previously optional
        /// </summary>
        /// <param name="node">The node to modifiy</param>
        /// <param name="fileName">The name of the .apsimx file</param>
        private static void UpgradeToVersion10(XmlNode node, string fileName)
        {
            List<XmlNode> organs = XmlUtilities.FindAllRecursivelyByType(node, "GenericOrgan");
            organs.AddRange(XmlUtilities.FindAllRecursivelyByType(node, "SimpleLeaf"));
            organs.AddRange(XmlUtilities.FindAllRecursivelyByType(node, "Nodule"));

            foreach (XmlNode organ in organs)
            {
                ConverterUtilities.AddConstantFuntionIfNotExists(organ, "NRetranslocationFactor", "0.0");
                ConverterUtilities.AddConstantFuntionIfNotExists(organ, "NitrogenDemandSwitch", "1.0");
                ConverterUtilities.AddConstantFuntionIfNotExists(organ, "DMReallocationFactor", "0.0");
                ConverterUtilities.AddConstantFuntionIfNotExists(organ, "DMRetranslocationFactor", "0.0");
                ConverterUtilities.AddVariableReferenceFuntionIfNotExists(organ, "CriticalNConc", "[" + organ.FirstChild.InnerText + "].MinimumNConc.Value()");
            }
        }

        /// <summary>
        /// Rename NonStructural to Storage in Biomass organs
        /// </summary>
        /// <param name="node">The node to modifiy</param>
        /// <param name="fileName">The name of the .apsimx file</param>
        private static void UpgradeToVersion11(XmlNode node, string fileName)
        {
            ConverterUtilities.RenameVariable(node, ".NonStructural", ".Storage");
            ConverterUtilities.RenameVariable(node, ".NonStructuralDemand", ".StorageDemand");
            ConverterUtilities.RenameVariable(node, ".TotalNonStructuralDemand", ".TotalStorageDemand");
            ConverterUtilities.RenameVariable(node, ".NonStructuralAllocation", ".StorageAllocation");
            ConverterUtilities.RenameVariable(node, ".NonStructuralFraction", ".StorageFraction");
            ConverterUtilities.RenameVariable(node, ".NonStructuralWt", ".StorageWt");
            ConverterUtilities.RenameVariable(node, ".NonStructuralN", ".StorageN");
            ConverterUtilities.RenameVariable(node, ".NonStructuralNConc", ".StorageNConc");
            ConverterUtilities.RenameVariable(node, "NonStructuralFraction", "StorageFraction");
            ConverterUtilities.RenameVariable(node, "LeafStartNonStructuralNReallocationSupply", "LeafStartStorageFractionNReallocationSupply");
            ConverterUtilities.RenameVariable(node, "LeafStartNonStructuralNRetranslocationSupply", "LeafStartStorageNRetranslocationSupply");
            ConverterUtilities.RenameVariable(node, "LeafStartNonStructuralDMReallocationSupply", "LeafStartStorageDMReallocationSupply");
            ConverterUtilities.RenameVariable(node, "NonStructuralDMDemand", "StorageDMDemand");
            ConverterUtilities.RenameVariable(node, "NonStructuralNDemand", "StorageNDemand");

            // renames
            ConverterUtilities.RenamePMFFunction(node, "LeafCohortParameters", "NonStructuralFraction", "StorageFraction");
            ConverterUtilities.RenameNode(node, "NonStructuralNReallocated", "StorageNReallocated");
            ConverterUtilities.RenameNode(node, "NonStructuralWtReallocated", "StorageWtReallocated");
            ConverterUtilities.RenameNode(node, "NonStructuralNRetrasnlocated", "StorageNRetrasnlocated");
        }

        /// <summary>
        /// Rename MainStemNodeAppearanceRate to Phyllochron AND 
        ///        MainStemFinalNodeNumber to FinalLeafNumber in Structure
        /// </summary>
        /// <param name="node">The node to modifiy</param>
        /// <param name="fileName">The name of the .apsimx file</param>
        private static void UpgradeToVersion12(XmlNode node, string fileName)
        {
            ConverterUtilities.RenamePMFFunction(node, "Structure", "MainStemNodeAppearanceRate", "Phyllochron");
            ConverterUtilities.RenameVariable(node, ".MainStemNodeAppearanceRate", ".Phyllochron");

            ConverterUtilities.RenamePMFFunction(node, "Structure", "MainStemFinalNodeNumber", "FinalLeafNumber");
            ConverterUtilities.RenameVariable(node, ".MainStemFinalNodeNumber", ".FinalLeafNumber");
        }

        /// <summary>
        /// Rename Plant15 to Plant.
        /// </summary>
        /// <param name="node">The node to modifiy</param>
        /// <param name="fileName">The name of the .apsimx file</param>
        private static void UpgradeToVersion13(XmlNode node, string fileName)
        {
            ConverterUtilities.RenameNode(node, "Plant15", "Plant");
            ConverterUtilities.RenameVariable(node, "using Models.PMF.OldPlant;", "using Models.PMF;");
            ConverterUtilities.RenameVariable(node, "Plant15", "Plant");

            foreach (XmlNode manager in XmlUtilities.FindAllRecursivelyByType(node, "manager"))
                ConverterUtilities.SearchReplaceManagerCodeUsingRegEx(manager, @"(\w+).plant.status *== *\042out\042", @"!$1.IsAlive", null);  // /042 is a "

            foreach (XmlNode simulationNode in XmlUtilities.FindAllRecursivelyByType(node, "Simulation"))
            {
                List<XmlNode> plantModels = XmlUtilities.FindAllRecursivelyByType(simulationNode, "Plant");
                plantModels.RemoveAll(p => p.Name == "plant"); // remove lowercase plant nodes - these are in sugarcane

                if (plantModels.Count > 0)
                {
                    XmlUtilities.EnsureNodeExists(simulationNode, "SoilArbitrator");
                    XmlUtilities.EnsureNodeExists(plantModels[0].ParentNode, "MicroClimate");
                }
            }
        }

        /// <summary>
        /// Rename the "Simulations", "Messages", "InitialConditions" .db tables to be
        /// prefixed with an underscore.
        /// </summary>
        /// <param name="node">The node to upgrade.</param>
        /// <param name="fileName">The name of the .apsimx file</param>
        private static void UpgradeToVersion14(XmlNode node, string fileName)
        {
            string dbFileName = Path.ChangeExtension(fileName, ".db");
            if (File.Exists(dbFileName))
            {
                SQLite connection = new SQLite();
                connection.OpenDatabase(dbFileName, false);
                try
                {
                    DataTable tableData = connection.ExecuteQuery("SELECT * FROM sqlite_master");
                    foreach (string tableName in DataTableUtilities.GetColumnAsStrings(tableData, "Name"))
                    {
                        if (tableName == "Simulations" || tableName == "Messages" || tableName == "InitialConditions")
                            connection.ExecuteNonQuery("ALTER TABLE " + tableName + " RENAME TO " + "_" + tableName);
                    }
                }
                finally
                {
                    connection.CloseDatabase();
                }
            }
        }

        /// <summary>
        /// Ensure report variables have a square bracket around the first word.
        /// </summary>
        /// <param name="node">The node to upgrade.</param>
        /// <param name="fileName">The name of the .apsimx file</param>
        private static void UpgradeToVersion15(XmlNode node, string fileName)
        {
            List<string> modelNames = ConverterUtilities.GetAllModelNames(node);
            foreach (XmlNode report in XmlUtilities.FindAllRecursivelyByType(node, "report"))
            {
                List<string> variables = XmlUtilities.Values(report, "VariableNames/string");

                for (int i = 0; i < variables.Count; i++)
                {
                    // If the first word (delimited by '.') is a model name then make sure it has
                    // square brackets around it.
                    int indexPeriod = variables[i].IndexOf('.');
                    if (indexPeriod != -1)
                    {
                        string firstWord = variables[i].Substring(0, indexPeriod);

                        if (modelNames.Contains(firstWord) && !firstWord.StartsWith("["))
                            variables[i] = "[" + firstWord + "]" + variables[i].Substring(indexPeriod);
                    }
                }
                XmlUtilities.SetValues(report, "VariableNames/string", variables);
            }
        }

        /// <summary>
        /// Add nodes for new leaf tiller model
        /// </summary>
        /// <param name="node">The node to modifiy</param>
        /// <param name="fileName">The name of the .apsimx file</param>
        private static void UpgradeToVersion16(XmlNode node, string fileName)
        {
            foreach (XmlNode n in XmlUtilities.FindAllRecursivelyByType(node, "LeafCohortParameters"))
            {
                XmlNode LagDurationAgeMultiplier = XmlUtilities.CreateNode(node.OwnerDocument, "ArrayFunction", "");
                XmlNode SenescenceDurationAgeMultiplier = XmlUtilities.CreateNode(node.OwnerDocument, "ArrayFunction", "");
                XmlNode LeafSizeAgeMultiplier = XmlUtilities.CreateNode(node.OwnerDocument, "ArrayFunction", "");
                XmlElement name = node.OwnerDocument.CreateElement("Name");
                XmlElement element = node.OwnerDocument.CreateElement("Values");

                name.InnerText = "LagDurationAgeMultiplier";
                element.InnerText = "1 1 1";
                LagDurationAgeMultiplier.AppendChild(name);
                LagDurationAgeMultiplier.AppendChild(element);

                name = node.OwnerDocument.CreateElement("Name");
                name.InnerText = "SenescenceDurationAgeMultiplier";
                element = node.OwnerDocument.CreateElement("Values");
                element.InnerText = "1 1 1";
                SenescenceDurationAgeMultiplier.AppendChild(name);
                SenescenceDurationAgeMultiplier.AppendChild(element);

                name = node.OwnerDocument.CreateElement("Name");
                element = node.OwnerDocument.CreateElement("Values");
                name.InnerText = "LeafSizeAgeMultiplier";
                element.InnerText = "1 1 1 1 1 1 1 1 1 1 1 1";
                LeafSizeAgeMultiplier.AppendChild(name);
                LeafSizeAgeMultiplier.AppendChild(element);

                if (ConverterUtilities.FindModelNode(n, "LagDurationAgeMultiplier") == null)
                    n.AppendChild(LagDurationAgeMultiplier);
                if (ConverterUtilities.FindModelNode(n, "SenescenceDurationAgeMultiplier") == null)
                    n.AppendChild(SenescenceDurationAgeMultiplier);
                if (ConverterUtilities.FindModelNode(n, "LeafSizeAgeMultiplier") == null)
                    n.AppendChild(LeafSizeAgeMultiplier);
            }
        }

        /// <summary>
        /// Rename CohortLive. to Live.
        /// </summary>
        /// <param name="node">The node to modifiy</param>
        /// <param name="fileName">The name of the .apsimx file</param>
        private static void UpgradeToVersion17(XmlNode node, string fileName)
        {
            // Rename .CohortLive to .Live in all compositebiomass nodes and report variables.
            foreach (XmlNode biomass in XmlUtilities.FindAllRecursivelyByType(node, "CompositeBiomass"))
            {
                List<string> variables = XmlUtilities.Values(biomass, "Propertys/string");
                for (int i = 0; i < variables.Count; i++)
                {
                    variables[i] = variables[i].Replace(".CohortLive", ".Live");
                    variables[i] = variables[i].Replace(".CohortDead", ".Dead");
                }
                XmlUtilities.SetValues(biomass, "Propertys/string", variables);
            }
            foreach (XmlNode report in XmlUtilities.FindAllRecursivelyByType(node, "report"))
            {
                List<string> variables = XmlUtilities.Values(report, "VariableNames/string");
                for (int i = 0; i < variables.Count; i++)
                {
                    variables[i] = variables[i].Replace(".CohortLive", ".Live");
                    variables[i] = variables[i].Replace(".CohortDead", ".Dead");
                }
                XmlUtilities.SetValues(report, "VariableNames/string", variables);
            }

            // remove all live and dead nodes.
            foreach (XmlNode childToDelete in ConverterUtilities.FindModelNodes(node, "CompositeBiomass", "Live"))
                childToDelete.ParentNode.RemoveChild(childToDelete);
            foreach (XmlNode childToDelete in ConverterUtilities.FindModelNodes(node, "CompositeBiomass", "Dead"))
                childToDelete.ParentNode.RemoveChild(childToDelete);

            foreach (XmlNode childToDelete in ConverterUtilities.FindModelNodes(node, "Biomass", "Live"))
                childToDelete.ParentNode.RemoveChild(childToDelete);
            foreach (XmlNode childToDelete in ConverterUtilities.FindModelNodes(node, "Biomass", "Dead"))
                childToDelete.ParentNode.RemoveChild(childToDelete);

        }

        /// <summary>
        /// Rename CohortLive. to Live.
        /// </summary>
        /// <param name="node">The node to modifiy</param>
        /// <param name="fileName">The name of the .apsimx file</param>
        private static void UpgradeToVersion18(XmlNode node, string fileName)
        {
            foreach (XmlNode manager in XmlUtilities.FindAllRecursivelyByType(node, "manager"))
            {
                ConverterUtilities.SearchReplaceManagerCode(manager, ".SoilWater.dlayer", ".Thickness");
                ConverterUtilities.SearchReplaceManagerCode(manager, ".SoilWater.Thickness", ".Thickness");
                ConverterUtilities.SearchReplaceManagerCode(manager, ".SoilWater.LL15", ".LL15");
                ConverterUtilities.SearchReplaceManagerCode(manager, ".SoilWater.LL15mm", ".LL15mm");
                ConverterUtilities.SearchReplaceManagerCode(manager, ".SoilWater.DUL", ".DUL");
                ConverterUtilities.SearchReplaceManagerCode(manager, ".SoilWater.DULmm", ".DULmm");
                ConverterUtilities.SearchReplaceManagerCode(manager, ".SoilWater.SAT", ".SAT");
                ConverterUtilities.SearchReplaceManagerCode(manager, ".SoilWater.SATmm", ".SATmm");
            }

            foreach (XmlNode report in XmlUtilities.FindAllRecursivelyByType(node, "report"))
            {
                ConverterUtilities.SearchReplaceReportCode(report, ".SoilWater.dlayer", ".Thickness");
                ConverterUtilities.SearchReplaceReportCode(report, ".SoilWater.Thickness", ".Thickness");
                ConverterUtilities.SearchReplaceReportCode(report, ".SoilWater.LL15", ".LL15");
                ConverterUtilities.SearchReplaceReportCode(report, ".SoilWater.LL15mm", ".LL15mm");
                ConverterUtilities.SearchReplaceReportCode(report, ".SoilWater.DUL", ".DUL");
                ConverterUtilities.SearchReplaceReportCode(report, ".SoilWater.DULmm", ".DULmm");
                ConverterUtilities.SearchReplaceReportCode(report, ".SoilWater.SAT", ".SAT");
                ConverterUtilities.SearchReplaceReportCode(report, ".SoilWater.SATmm", ".SATmm");
            }
        }

        /// <summary>
        /// Add DMConversionEfficiency node
        /// </summary>
        /// <param name="node">The node to modifiy</param>
        /// <param name="fileName">The name of the .apsimx file</param>
        private static void UpgradeToVersion19(XmlNode node, string fileName)
        {
            //Rename existing DMConversionEfficiencyFunction nodes
            foreach (XmlNode n in XmlUtilities.FindAllRecursivelyByType(node, "Leaf"))
            {
                XmlNode dmFunction = ConverterUtilities.FindModelNode(n, "DMConversionEfficiencyFunction");
                if (dmFunction != null)
                {
                    XmlUtilities.SetValue(dmFunction, "Name", "DMConversionEfficiency");
                }
            }

            List<XmlNode> nodeList = new List<XmlNode>();

            XmlUtilities.FindAllRecursively(node, "DMConversionEfficiencyFunction", ref nodeList);
            foreach (XmlNode n in nodeList)
                ConverterUtilities.RenameNode(n, "DMConversionEfficiencyFunction", "DMConversionEfficiency");

            nodeList.Clear();
            nodeList.AddRange(XmlUtilities.FindAllRecursivelyByType(node, "Root"));
            nodeList.AddRange(XmlUtilities.FindAllRecursivelyByType(node, "Leaf"));
            nodeList.AddRange(XmlUtilities.FindAllRecursivelyByType(node, "GenericOrgan"));
            nodeList.AddRange(XmlUtilities.FindAllRecursivelyByType(node, "ReproductiveOrgan"));

            foreach (XmlNode n in nodeList)
            {
                XmlNode DMnode;
                DMnode = XmlUtilities.CreateNode(node.OwnerDocument, "Constant", "");
                XmlElement name = node.OwnerDocument.CreateElement("Name");
                XmlElement element = node.OwnerDocument.CreateElement("FixedValue");
                name.InnerText = "DMConversionEfficiency";
                element.InnerText = "1.0";
                DMnode.AppendChild(name);
                DMnode.AppendChild(element);

                if (ConverterUtilities.FindModelNode(n, "DMConversionEfficiency") == null)
                    n.AppendChild(DMnode);
            }
        }

        private static void UpgradeToVersion20(XmlNode node, string filename)
        {
            List<XmlNode> nodeList = new List<XmlNode>(XmlUtilities.FindAllRecursivelyByType(node, "Root"));

            foreach (XmlNode n in nodeList)
            {
                XmlNode MRFnode;
                MRFnode = XmlUtilities.CreateNode(node.OwnerDocument, "Constant", "");
                XmlElement name = node.OwnerDocument.CreateElement("Name");
                XmlElement element = node.OwnerDocument.CreateElement("FixedValue");
                name.InnerText = "MaintenanceRespirationFunction";
                element.InnerText = "1.0";
                MRFnode.AppendChild(name);
                MRFnode.AppendChild(element);

                if (ConverterUtilities.FindModelNode(n, "MaintenanceRespirationFunction") == null)
                    n.AppendChild(MRFnode);
            }
        }

        /// <summary>
        /// Add RemobilisationCost to all organs
        /// </summary>
        /// <param name="node"></param>
        /// <param name="fileName"></param>
        private static void UpgradeToVersion21(XmlNode node, string fileName)
        {
            List<XmlNode> nodeList = new List<XmlNode>();

            nodeList.AddRange(XmlUtilities.FindAllRecursivelyByType(node, "Root"));
            nodeList.AddRange(XmlUtilities.FindAllRecursivelyByType(node, "Leaf"));
            nodeList.AddRange(XmlUtilities.FindAllRecursivelyByType(node, "GenericOrgan"));
            nodeList.AddRange(XmlUtilities.FindAllRecursivelyByType(node, "ReproductiveOrgan"));
            nodeList.AddRange(XmlUtilities.FindAllRecursivelyByType(node, "LeafCohortParameters"));
            nodeList.AddRange(XmlUtilities.FindAllRecursivelyByType(node, "SimpleLeaf"));
            nodeList.AddRange(XmlUtilities.FindAllRecursivelyByType(node, "Nodule"));

            foreach (XmlNode n in nodeList)
            {
                XmlNode DMnode;
                DMnode = XmlUtilities.CreateNode(node.OwnerDocument, "Constant", "");
                XmlElement name = node.OwnerDocument.CreateElement("Name");
                XmlElement element = node.OwnerDocument.CreateElement("FixedValue");
                name.InnerText = "RemobilisationCost";
                element.InnerText = "0";
                DMnode.AppendChild(name);
                DMnode.AppendChild(element);

                if (ConverterUtilities.FindModelNode(n, "RemobilisationCost") == null)
                    n.AppendChild(DMnode);
            }

        }
        /// <summary>
        /// Upgrades to version 22. Alter MovingAverage Function
        /// XProperty values.
        /// </summary>
        /// <param name="node">The node to upgrade.</param>
        /// <param name="fileName">The name of the .apsimx file</param>
        private static void UpgradeToVersion22(XmlNode node, string fileName)
        {
            string StartStage = "";
            foreach (XmlNode EmergePhase in XmlUtilities.FindAllRecursivelyByType(node, "EmergingPhase"))
            {
                StartStage = XmlUtilities.Value(EmergePhase, "End");
            }
            ConverterUtilities.RenameVariable(node, "InitialValue", "StageToStartMovingAverage");
            foreach (XmlNode MovingAverageFunction in XmlUtilities.FindAllRecursivelyByType(node, "MovingAverageFunction"))
            {
                XmlUtilities.SetValue(MovingAverageFunction, "StageToStartMovingAverage", StartStage);
            }

        }

        /// <summary>
        /// Upgrades to version 23. Add CarbonConcentration property to all organs.
        /// </summary>
        /// <param name="node">The node to upgrade.</param>
        /// <param name="fileName">The name of the .apsimx file</param>
        private static void UpgradeToVersion23(XmlNode node, string fileName)
        {
            List<XmlNode> nodeList = new List<XmlNode>();

            nodeList.AddRange(XmlUtilities.FindAllRecursivelyByType(node, "Root"));
            nodeList.AddRange(XmlUtilities.FindAllRecursivelyByType(node, "Leaf"));
            nodeList.AddRange(XmlUtilities.FindAllRecursivelyByType(node, "GenericOrgan"));
            nodeList.AddRange(XmlUtilities.FindAllRecursivelyByType(node, "ReproductiveOrgan"));
            nodeList.AddRange(XmlUtilities.FindAllRecursivelyByType(node, "LeafCohortParameters"));
            nodeList.AddRange(XmlUtilities.FindAllRecursivelyByType(node, "SimpleLeaf"));
            nodeList.AddRange(XmlUtilities.FindAllRecursivelyByType(node, "Nodule"));
            nodeList.AddRange(XmlUtilities.FindAllRecursivelyByType(node, "PerennialLeaf"));

            foreach (XmlNode n in nodeList)
            {
                XmlNode DMnode;
                DMnode = XmlUtilities.CreateNode(node.OwnerDocument, "Constant", "");
                XmlElement name = node.OwnerDocument.CreateElement("Name");
                XmlElement element = node.OwnerDocument.CreateElement("FixedValue");
                name.InnerText = "CarbonConcentration";
                element.InnerText = "0.4";
                DMnode.AppendChild(name);
                DMnode.AppendChild(element);

                if (ConverterUtilities.FindModelNode(n, "CarbonConcentration") == null)
                    n.AppendChild(DMnode);
            }

        }

        /// <summary>
        /// Upgrades to version 24. Add second argument to SoluteManager.Add method
        /// </summary>
        /// <param name="node">The node to upgrade.</param>
        /// <param name="fileName">The name of the .apsimx file</param>
        private static void UpgradeToVersion24(XmlNode node, string fileName)
        {
            foreach (XmlNode managerNode in XmlUtilities.FindAllRecursivelyByType(node, "manager"))
            {
                ManagerConverter manager = new ManagerConverter();
                manager.Read(managerNode);
                List<MethodCall> methods = manager.FindMethodCalls("SoluteManager", "Add");
                foreach (MethodCall method in methods)
                {
                    if (method.Arguments.Count == 2)
                    {
                        method.Arguments.Insert(1, "SoluteManager.SoluteSetterType.Fertiliser");
                        manager.SetMethodCall(method);
                    }
                }
                manager.Write(managerNode);
            }
                
        }

        /// <summary>
        /// Upgrades to version 25. Add checkpoint fields and table to .db
        /// </summary>
        /// <param name="node">The node to upgrade.</param>
        /// <param name="fileName">The name of the .apsimx file</param>
        private static void UpgradeToVersion25(XmlNode node, string fileName)
        {
            string dbFileName = Path.ChangeExtension(fileName, ".db");
            if (File.Exists(dbFileName))
            {
                SQLite connection = new SQLite();
                connection.OpenDatabase(dbFileName, false);
                try
                {
                    DataTable tableData = connection.ExecuteQuery("SELECT * FROM sqlite_master");
                    List<string> tableNames = DataTableUtilities.GetColumnAsStrings(tableData, "Name").ToList();
                    if (!tableNames.Contains("_Checkpoints"))
                    {
                        connection.ExecuteNonQuery("BEGIN");

                        foreach (string tableName in tableNames)
                        {
                            List<string> columnNames = connection.GetColumnNames(tableName);
                            if (columnNames.Contains("SimulationID"))
                            {
                                connection.ExecuteNonQuery("ALTER TABLE " + tableName + " ADD COLUMN CheckpointID INTEGER DEFAULT 1");
                            }
                        }

                        // Now add a _checkpointfiles table.
                        connection.ExecuteNonQuery("CREATE TABLE _Checkpoints (ID INTEGER PRIMARY KEY ASC, Name TEXT, Version TEXT, Date TEXT)");
                        connection.ExecuteNonQuery("CREATE TABLE _CheckpointFiles (CheckpointID INTEGER, FileName TEXT, Contents BLOB)");
                        connection.ExecuteNonQuery("INSERT INTO [_Checkpoints] (Name) VALUES (\"Current\")");

                        connection.ExecuteNonQuery("END");
                    }
                }
                finally
                {
                    connection.CloseDatabase();
                }
            }
        }

        /// <summary>
        /// Upgrades to version 26. Add leaf development rate constant to perrenial leaf
        /// </summary>
        /// <param name="node">The node to upgrade.</param>
        /// <param name="fileName">The name of the .apsimx file</param>
        private static void UpgradeToVersion26(XmlNode node, string fileName)
        {
            foreach (XmlNode perennialLeaf in XmlUtilities.FindAllRecursivelyByType(node, "PerennialLeaf"))
                ConverterUtilities.AddConstantFuntionIfNotExists(perennialLeaf, "LeafDevelopmentRate", "1.0");
        }


        /// <summary>
        /// Upgrades to version 27. Some variables in Leaf became ints rather than doubles. Need to add
        /// convert.ToDouble();
        /// </summary>
        /// <param name="node">The node to upgrade.</param>
        /// <param name="fileName">The name of the .apsimx file</param>
        private static void UpgradeToVersion27(XmlNode node, string fileName)
        {
            foreach (XmlNode manager in XmlUtilities.FindAllRecursivelyByType(node, "manager"))
            {
                string replacePattern = @"Convert.ToDouble(zone.Get(${variable}))";
                string[] variableNames = new string[] { "ExpandedCohortNo", "AppearedCohortNo", "GreenCohortNo", "SenescingCohortNo" };
                foreach (string variableName in variableNames)
                {
                    string pattern = @"\(double\)zone.Get\((?<variable>\"".+\.Leaf\." + variableName + @"\"")\)";
                    ConverterUtilities.SearchReplaceManagerCodeUsingRegEx(manager, pattern, replacePattern, null);
                }
            }
        }

        /// <summary>
        /// Upgrades to version 28. Change ICrop to IPlant
        /// </summary>
        /// <param name="node">The node to upgrade.</param>
        /// <param name="fileName">The name of the .apsimx file</param>
        private static void UpgradeToVersion28(XmlNode node, string fileName)
        {
            foreach (XmlNode manager in XmlUtilities.FindAllRecursivelyByType(node, "manager"))
            {
                ConverterUtilities.SearchReplaceManagerCode(manager, " ICrop", " IPlant");
                ConverterUtilities.SearchReplaceManagerCode(manager, "(ICrop)", "(IPlant)");
            }
        }


        /// <summary>
        /// Upgrades to version 29. Change AgPasture to have leaves, stems, stolons included as child model nodes
        /// </summary>
        /// <param name="node">The node to upgrade.</param>
        /// <param name="fileName">The name of the .apsimx file</param>
        private static void UpgradeToVersion29(XmlNode node, string fileName)
        {
            foreach (XmlNode pasture in XmlUtilities.FindAllRecursivelyByType(node, "PastureSpecies"))
            {
                XmlNode leaves = pasture.AppendChild(node.OwnerDocument.CreateElement("PastureAboveGroundOrgan"));
                XmlUtilities.SetValue(leaves, "Name", "Leaves");
                XmlNode genericTissue1 = leaves.AppendChild(node.OwnerDocument.CreateElement("GenericTissue"));
                XmlUtilities.SetValue(genericTissue1, "Name", "LeafCohort1");
                XmlNode genericTissue2 = leaves.AppendChild(node.OwnerDocument.CreateElement("GenericTissue"));
                XmlUtilities.SetValue(genericTissue2, "Name", "LeafCohort2");
                XmlNode genericTissue3 = leaves.AppendChild(node.OwnerDocument.CreateElement("GenericTissue"));
                XmlUtilities.SetValue(genericTissue3, "Name", "LeafCohort3");
                XmlNode genericTissue4 = leaves.AppendChild(node.OwnerDocument.CreateElement("GenericTissue"));
                XmlUtilities.SetValue(genericTissue4, "Name", "Dead");

                XmlNode stems = pasture.AppendChild(node.OwnerDocument.CreateElement("PastureAboveGroundOrgan"));
                XmlUtilities.SetValue(stems, "Name", "Stems");
                genericTissue1 = stems.AppendChild(node.OwnerDocument.CreateElement("GenericTissue"));
                XmlUtilities.SetValue(genericTissue1, "Name", "LeafCohort1");
                genericTissue2 = stems.AppendChild(node.OwnerDocument.CreateElement("GenericTissue"));
                XmlUtilities.SetValue(genericTissue2, "Name", "LeafCohort2");
                genericTissue3 = stems.AppendChild(node.OwnerDocument.CreateElement("GenericTissue"));
                XmlUtilities.SetValue(genericTissue3, "Name", "LeafCohort3");
                genericTissue4 = stems.AppendChild(node.OwnerDocument.CreateElement("GenericTissue"));
                XmlUtilities.SetValue(genericTissue4, "Name", "Dead");

                XmlNode stolons = pasture.AppendChild(node.OwnerDocument.CreateElement("PastureAboveGroundOrgan"));
                XmlUtilities.SetValue(stolons, "Name", "Stolons");
                genericTissue1 = stolons.AppendChild(node.OwnerDocument.CreateElement("GenericTissue"));
                XmlUtilities.SetValue(genericTissue1, "Name", "LeafCohort1");
                genericTissue2 = stolons.AppendChild(node.OwnerDocument.CreateElement("GenericTissue"));
                XmlUtilities.SetValue(genericTissue2, "Name", "LeafCohort2");
                genericTissue3 = stolons.AppendChild(node.OwnerDocument.CreateElement("GenericTissue"));
                XmlUtilities.SetValue(genericTissue3, "Name", "LeafCohort3");
                genericTissue4 = stolons.AppendChild(node.OwnerDocument.CreateElement("GenericTissue"));
                XmlUtilities.SetValue(genericTissue4, "Name", "Dead");
            }
        }

        /// <summary>
        /// Upgrades to version 30. Change DisplayAttribute
        /// </summary>
        /// <param name="node">The node to upgrade.</param>
        /// <param name="fileName">The name of the .apsimx file</param>
        private static void UpgradeToVersion30(XmlNode node, string fileName)
        {
            foreach (XmlNode manager in XmlUtilities.FindAllRecursivelyByType(node, "manager"))
            {
                string pattern = @"DisplayType *= *DisplayAttribute\.DisplayTypeEnum\.";
                ConverterUtilities.SearchReplaceManagerCodeUsingRegEx(manager, pattern, "Type=DisplayType.", null);
            }
        }

<<<<<<< HEAD
        /// <summary>
        /// Change the VaryByIndex in series from an integer index to a name of a factor.
=======

        /// <summary>
        /// Upgrades to version 31. Change DisplayAttribute
>>>>>>> 1ca3c0db
        /// </summary>
        /// <param name="node">The node to upgrade.</param>
        /// <param name="fileName">The name of the .apsimx file</param>
        private static void UpgradeToVersion31(XmlNode node, string fileName)
        {
<<<<<<< HEAD
            foreach (XmlNode series in XmlUtilities.FindAllRecursivelyByType(node, "series"))
            {
                string[] parentTypesToMatch = new string[] { "Simulation", "Zone", "Experiment", "Folder", "Simulations" };
                XmlNode parent = XmlUtilities.ParentOfType(series, parentTypesToMatch);
                List<KeyValuePair<string, string>> factorNames;
                do
                {
                    factorNames = GetFactorNames(parent);
                    parent = parent.ParentNode;
                }
                while (factorNames.Count == 0 && parent != null);

                var uniqueFactorNames = CalculateDistinctFactorNames(factorNames);
                string value = XmlUtilities.Value(series, "FactorIndexToVaryColours");
                if (value != string.Empty)
                {
                    int index = Convert.ToInt32(value);
                    if (index > -1 && index < uniqueFactorNames.Count())
                        XmlUtilities.SetValue(series, "FactorToVaryColours", uniqueFactorNames[index]);
                    XmlUtilities.DeleteValue(series, "FactorIndexToVaryColours");
                }

                value = XmlUtilities.Value(series, "FactorIndexToVaryMarkers");
                if (value != string.Empty)
                {
                    int index = Convert.ToInt32(value);
                    if (index > -1 && index < uniqueFactorNames.Count())
                        XmlUtilities.SetValue(series, "FactorToVaryMarkers", uniqueFactorNames[index]);
                    XmlUtilities.DeleteValue(series, "FactorIndexToVaryMarkers");
                }

                value = XmlUtilities.Value(series, "FactorIndexToVaryLines");
                if (value != string.Empty)
                {
                    int index = Convert.ToInt32(value);
                    if (index > -1 && index < uniqueFactorNames.Count())
                        XmlUtilities.SetValue(series, "FactorToVaryLines", uniqueFactorNames[index]);
                    XmlUtilities.DeleteValue(series, "FactorIndexToVaryLines");
                }
            }
        }

        /// <summary>
        /// Create graph definitions for the specified model
        /// </summary>
        /// <param name="node"></param>
        private static List<KeyValuePair<string, string>> GetFactorNames(XmlNode node)
        {
            string[] zoneTypes = new string[] { "Zone", "AgroforestrySystem", "CircularZone", "ZoneCLEM", "RectangularZone", "StripCropZone" };
            var factors = new List<KeyValuePair<string, string>>();
            if (node.Name == "Simulation" || Array.IndexOf(zoneTypes, node.Name) != -1)
                factors.AddRange(BuildListFromSimulation(node));
            else if (node.Name == "Experiment")
                factors.AddRange(BuildListFromExperiment(node));
            else
            {
                foreach (XmlNode child in node.ChildNodes)
                {
                    if (child.Name == "Simulation" || child.Name == "Experiment" || child.Name == "Folder")
                        factors.AddRange(GetFactorNames(child));
                }
            }
            return factors;
        }


        /// <summary>
        /// Build a list of simulation / zone pairs from the specified experiment
        /// </summary>
        /// <param name="node"></param>
        /// <returns></returns>
        private static List<KeyValuePair<string, string>> BuildListFromExperiment(XmlNode node)
        {
            string[] zoneTypes = new string[] { "Zone", "AgroforestrySystem", "CircularZone", "ZoneCLEM", "RectangularZone", "StripCropZone" };

            var factors = new List<KeyValuePair<string, string>>();

            Experiment exp = XmlUtilities.Deserialise(node, typeof(Experiment)) as Experiment;
            Apsim.ParentAllChildren(exp);
            if (exp != null)
            {
                XmlNode baseSimulation = XmlUtilities.FindByType(node, "Simulation");
                foreach (XmlNode zone in XmlUtilities.FindAllRecursivelyByTypes(baseSimulation, zoneTypes))
                {
                    foreach (List<FactorValue> combination in (exp).AllCombinations())
                    {
                        string zoneName = XmlUtilities.Value(zone, "Name");
                        string simulationName = exp.Name;
                        factors.Add(new KeyValuePair<string, string>("Simulation", simulationName));
                        factors.Add(new KeyValuePair<string, string>("Zone", zoneName));
                        foreach (FactorValue value in combination)
                        {
                            simulationName += value.Name;
                            string factorName = value.Factor.Name;
                            if (value.Factor.Parent is Factor)
                            {
                                factorName = value.Factor.Parent.Name;
                            }
                            string factorValue = value.Name.Replace(factorName, "");
                            factors.Add(new KeyValuePair<string, string>(factorName, factorValue));
                        }
                        factors.Add(new KeyValuePair<string, string>("Experiment", exp.Name));
                    }
                }
            }
            return factors;
        }

        /// <summary>
        /// Build a list of simulation / zone pairs from the specified simulation
        /// </summary>
        /// <param name="node">This can be either a simulation or a zone</param>
        /// <returns>A list of simulation / zone pairs</returns>
        private static List<KeyValuePair<string, string>> BuildListFromSimulation(XmlNode node)
        {
            var simulationZonePairs = new List<KeyValuePair<string, string>>();
            simulationZonePairs.Add(new KeyValuePair<string,string>("Simulation", XmlUtilities.Value(node, "Name")));
            foreach (XmlNode zone in XmlUtilities.ChildNodes(node, "Zone"))
                simulationZonePairs.Add(new KeyValuePair<string, string>("Zone", XmlUtilities.Value(zone, "Name")));
            return simulationZonePairs;
        }


        /// <summary>
        /// Go through all factors and determine which are distict.
        /// </summary>
        /// <param name="factors">A list of simulation zones.</param>
        private static List<string> CalculateDistinctFactorNames(List<KeyValuePair<string, string>> factors)
        {
            var factorNamesToReturn = new List<string>();
            var factorNames = factors.Select(f => f.Key).Distinct();
            foreach (var factorName in factorNames)
            {
                List<string> factorValues = new List<string>();
                var matchingFactors = factors.FindAll(f => f.Key == factorName);
                var matchingFactorValues = matchingFactors.Select(f => f.Value);

                if (matchingFactorValues.Distinct().Count() > 1 || matchingFactors.Count() != factors.Count())
                {
                    // All factor values are the same so remove the factor.
                    factorNamesToReturn.Add(factorName);
                }
            }
            return factorNamesToReturn;
        }


=======
            foreach (XmlNode manager in XmlUtilities.FindAllRecursivelyByType(node, "manager"))
            {
                ConverterUtilities.SearchReplaceManagerCodeUsingRegEx(manager, @"\.SoilWater\.SetWater_frac\((?<variable>.+)\)", ".SoilWater.SW = ${variable}", null);
                ConverterUtilities.SearchReplaceManagerCodeUsingRegEx(manager, @"\.SoilWater\.outflow_lat", ".SoilWater.LateralOutflow", null);
                ConverterUtilities.SearchReplaceManagerCodeUsingRegEx(manager, @"\.SoilWater\.flow_no3", ".SoilWater.FlowNO3", null);
                ConverterUtilities.SearchReplaceManagerCodeUsingRegEx(manager, @"\.SoilWater\.flow_nh4", ".SoilWater.FlowNH4", null);
                ConverterUtilities.SearchReplaceManagerCodeUsingRegEx(manager, @"\.SoilWater\.flow", ".SoilWater.Flow", null);
                ConverterUtilities.SearchReplaceManagerCodeUsingRegEx(manager, @"\.SoilWater\.flux", ".SoilWater.Flux", null);
                ConverterUtilities.SearchReplaceManagerCodeUsingRegEx(manager, @"\.SoilWater\.residueinterception", ".SoilWater.ResidueInterception", null);
            }
            foreach (XmlNode report in XmlUtilities.FindAllRecursivelyByType(node, "report"))
            {
                ConverterUtilities.SearchReplaceReportCodeUsingRegEx(report, @"\.SoilWater\.SetWater_frac\((?<variable>.+)\)", ".SoilWater.SW = ${variable}");
                ConverterUtilities.SearchReplaceReportCodeUsingRegEx(report, @"\.SoilWater\.outflow_lat", ".SoilWater.LateralOutflow");
                ConverterUtilities.SearchReplaceReportCodeUsingRegEx(report, @"\.SoilWater\.flow_no3", ".SoilWater.FlowNO3");
                ConverterUtilities.SearchReplaceReportCodeUsingRegEx(report, @"\.SoilWater\.flow_nh4", ".SoilWater.FlowNH4");
                ConverterUtilities.SearchReplaceReportCodeUsingRegEx(report, @"\.SoilWater\.flow", ".SoilWater.Flow");
                ConverterUtilities.SearchReplaceReportCodeUsingRegEx(report, @"\.SoilWater\.flux", ".SoilWater.Flux");
                ConverterUtilities.SearchReplaceReportCodeUsingRegEx(report, @"\.SoilWater\.residueinterception", ".SoilWater.ResidueInterception");
            }
        }

>>>>>>> 1ca3c0db
    }
}<|MERGE_RESOLUTION|>--- conflicted
+++ resolved
@@ -24,7 +24,7 @@
     public class Converter
     {
         /// <summary>Gets the lastest .apsimx file format version.</summary>
-        public static int LastestVersion { get { return 31; } }
+        public static int LastestVersion { get { return 32; } }
 
         /// <summary>Converts to file to the latest version.</summary>
         /// <param name="fileName">Name of the file.</param>
@@ -896,20 +896,43 @@
             }
         }
 
-<<<<<<< HEAD
-        /// <summary>
+
+        /// <summary>
+        /// Upgrades to version 31. Change DisplayAttribute
+        /// </summary>
+        /// <param name="node">The node to upgrade.</param>
+        /// <param name="fileName">The name of the .apsimx file</param>
+        private static void UpgradeToVersion31(XmlNode node, string fileName)
+        {
+            foreach (XmlNode manager in XmlUtilities.FindAllRecursivelyByType(node, "manager"))
+            {
+                ConverterUtilities.SearchReplaceManagerCodeUsingRegEx(manager, @"\.SoilWater\.SetWater_frac\((?<variable>.+)\)", ".SoilWater.SW = ${variable}", null);
+                ConverterUtilities.SearchReplaceManagerCodeUsingRegEx(manager, @"\.SoilWater\.outflow_lat", ".SoilWater.LateralOutflow", null);
+                ConverterUtilities.SearchReplaceManagerCodeUsingRegEx(manager, @"\.SoilWater\.flow_no3", ".SoilWater.FlowNO3", null);
+                ConverterUtilities.SearchReplaceManagerCodeUsingRegEx(manager, @"\.SoilWater\.flow_nh4", ".SoilWater.FlowNH4", null);
+                ConverterUtilities.SearchReplaceManagerCodeUsingRegEx(manager, @"\.SoilWater\.flow", ".SoilWater.Flow", null);
+                ConverterUtilities.SearchReplaceManagerCodeUsingRegEx(manager, @"\.SoilWater\.flux", ".SoilWater.Flux", null);
+                ConverterUtilities.SearchReplaceManagerCodeUsingRegEx(manager, @"\.SoilWater\.residueinterception", ".SoilWater.ResidueInterception", null);
+            }
+            foreach (XmlNode report in XmlUtilities.FindAllRecursivelyByType(node, "report"))
+            {
+                ConverterUtilities.SearchReplaceReportCodeUsingRegEx(report, @"\.SoilWater\.SetWater_frac\((?<variable>.+)\)", ".SoilWater.SW = ${variable}");
+                ConverterUtilities.SearchReplaceReportCodeUsingRegEx(report, @"\.SoilWater\.outflow_lat", ".SoilWater.LateralOutflow");
+                ConverterUtilities.SearchReplaceReportCodeUsingRegEx(report, @"\.SoilWater\.flow_no3", ".SoilWater.FlowNO3");
+                ConverterUtilities.SearchReplaceReportCodeUsingRegEx(report, @"\.SoilWater\.flow_nh4", ".SoilWater.FlowNH4");
+                ConverterUtilities.SearchReplaceReportCodeUsingRegEx(report, @"\.SoilWater\.flow", ".SoilWater.Flow");
+                ConverterUtilities.SearchReplaceReportCodeUsingRegEx(report, @"\.SoilWater\.flux", ".SoilWater.Flux");
+                ConverterUtilities.SearchReplaceReportCodeUsingRegEx(report, @"\.SoilWater\.residueinterception", ".SoilWater.ResidueInterception");
+            }
+        }
+		
+		/// <summary>
         /// Change the VaryByIndex in series from an integer index to a name of a factor.
-=======
-
-        /// <summary>
-        /// Upgrades to version 31. Change DisplayAttribute
->>>>>>> 1ca3c0db
-        /// </summary>
-        /// <param name="node">The node to upgrade.</param>
-        /// <param name="fileName">The name of the .apsimx file</param>
-        private static void UpgradeToVersion31(XmlNode node, string fileName)
-        {
-<<<<<<< HEAD
+        /// </summary>
+        /// <param name="node">The node to upgrade.</param>
+        /// <param name="fileName">The name of the .apsimx file</param>
+        private static void UpgradeToVersion32(XmlNode node, string fileName)
+        {
             foreach (XmlNode series in XmlUtilities.FindAllRecursivelyByType(node, "series"))
             {
                 string[] parentTypesToMatch = new string[] { "Simulation", "Zone", "Experiment", "Folder", "Simulations" };
@@ -1057,29 +1080,5 @@
         }
 
 
-=======
-            foreach (XmlNode manager in XmlUtilities.FindAllRecursivelyByType(node, "manager"))
-            {
-                ConverterUtilities.SearchReplaceManagerCodeUsingRegEx(manager, @"\.SoilWater\.SetWater_frac\((?<variable>.+)\)", ".SoilWater.SW = ${variable}", null);
-                ConverterUtilities.SearchReplaceManagerCodeUsingRegEx(manager, @"\.SoilWater\.outflow_lat", ".SoilWater.LateralOutflow", null);
-                ConverterUtilities.SearchReplaceManagerCodeUsingRegEx(manager, @"\.SoilWater\.flow_no3", ".SoilWater.FlowNO3", null);
-                ConverterUtilities.SearchReplaceManagerCodeUsingRegEx(manager, @"\.SoilWater\.flow_nh4", ".SoilWater.FlowNH4", null);
-                ConverterUtilities.SearchReplaceManagerCodeUsingRegEx(manager, @"\.SoilWater\.flow", ".SoilWater.Flow", null);
-                ConverterUtilities.SearchReplaceManagerCodeUsingRegEx(manager, @"\.SoilWater\.flux", ".SoilWater.Flux", null);
-                ConverterUtilities.SearchReplaceManagerCodeUsingRegEx(manager, @"\.SoilWater\.residueinterception", ".SoilWater.ResidueInterception", null);
-            }
-            foreach (XmlNode report in XmlUtilities.FindAllRecursivelyByType(node, "report"))
-            {
-                ConverterUtilities.SearchReplaceReportCodeUsingRegEx(report, @"\.SoilWater\.SetWater_frac\((?<variable>.+)\)", ".SoilWater.SW = ${variable}");
-                ConverterUtilities.SearchReplaceReportCodeUsingRegEx(report, @"\.SoilWater\.outflow_lat", ".SoilWater.LateralOutflow");
-                ConverterUtilities.SearchReplaceReportCodeUsingRegEx(report, @"\.SoilWater\.flow_no3", ".SoilWater.FlowNO3");
-                ConverterUtilities.SearchReplaceReportCodeUsingRegEx(report, @"\.SoilWater\.flow_nh4", ".SoilWater.FlowNH4");
-                ConverterUtilities.SearchReplaceReportCodeUsingRegEx(report, @"\.SoilWater\.flow", ".SoilWater.Flow");
-                ConverterUtilities.SearchReplaceReportCodeUsingRegEx(report, @"\.SoilWater\.flux", ".SoilWater.Flux");
-                ConverterUtilities.SearchReplaceReportCodeUsingRegEx(report, @"\.SoilWater\.residueinterception", ".SoilWater.ResidueInterception");
-            }
-        }
-
->>>>>>> 1ca3c0db
     }
 }