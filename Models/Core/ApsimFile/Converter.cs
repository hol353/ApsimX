﻿namespace Models.Core.ApsimFile
{
    using APSIM.Shared.Utilities;
    using Models.Climate;
    using Models.Functions;
    using Models.LifeCycle;
    using Models.PMF;
    using Newtonsoft.Json.Linq;
    using System;
    using System.Collections.Generic;
    using System.Globalization;
    using System.IO;
    using System.Linq;
    using System.Reflection;
    using System.Text.RegularExpressions;
    using System.Xml;

    /// <summary>
    /// Converts the .apsim file from one version to the next
    /// </summary>
    public class Converter
    {
        /// <summary>Gets the latest .apsimx file format version.</summary>
<<<<<<< HEAD
        public static int LatestVersion { get { return 110; } }
=======
        public static int LatestVersion { get { return 111; } }
>>>>>>> 10bbd511

        /// <summary>Converts a .apsimx string to the latest version.</summary>
        /// <param name="st">XML or JSON string to convert.</param>
        /// <param name="toVersion">The optional version to convert to.</param>
        /// <param name="fileName">The optional filename where the string came from.</param>
        /// <returns>Returns true if something was changed.</returns>
        public static ConverterReturnType DoConvert(string st, int toVersion = -1, string fileName = null)
        {
            ConverterReturnType returnData = new ConverterReturnType();

            if (toVersion == -1)
                toVersion = LatestVersion;

            int offset = st.TakeWhile(c => char.IsWhiteSpace(c)).Count();
            char firstNonBlankChar = st[offset];

            if (firstNonBlankChar == '<')
            {
                bool changed = XmlConverters.DoConvert(ref st, Math.Min(toVersion, XmlConverters.LastVersion), fileName);
                XmlDocument doc = new XmlDocument();
                doc.LoadXml(st);
                int fileVersion = Convert.ToInt32(XmlUtilities.Attribute(doc.DocumentElement, "Version"), CultureInfo.InvariantCulture);
                if (fileVersion == toVersion)
                    return new ConverterReturnType()
                    { DidConvert = changed, RootXml = doc };

                st = ConvertToJSON(st, fileName);
                returnData.Root = JObject.Parse(st);
            }
            else if (firstNonBlankChar == '{')
            {
                // json
                returnData.Root = JObject.Parse(st);
            }
            else
            {
                throw new Exception("Unknown string encountered. Not JSON or XML. String: " + st);
            }

            if (returnData.Root.ContainsKey("Version"))
            {
                int fileVersion = (int)returnData.Root["Version"];

                if (fileVersion > LatestVersion)
                    throw new Exception(string.Format("Unable to open file '{0}'. File version is greater than the latest file version. Has this file been opened in a more recent version of Apsim?", fileName));

                // Run converters if not at the latest version.
                while (fileVersion < toVersion)
                {
                    returnData.DidConvert = true;

                    // Find the method to call to upgrade the file by one version.
                    int versionFunction = fileVersion + 1;
                    MethodInfo method = typeof(Converter).GetMethod("UpgradeToVersion" + versionFunction, BindingFlags.NonPublic | BindingFlags.Static);
                    if (method == null)
                        throw new Exception("Cannot find converter to go to version " + versionFunction);

                    // Found converter method so call it.
                    method.Invoke(null, new object[] { returnData.Root, fileName });

                    fileVersion++;
                }

                if (returnData.DidConvert)
                {
                    returnData.Root["Version"] = fileVersion;
                    st = returnData.Root.ToString();
                }
            }
            returnData.DidConvert = EnsureSoilHasInitWaterAndSample(returnData.Root) || returnData.DidConvert;

            return returnData;
        }

        /// <summary>
        /// If root is a soil then make sure it has a sample or init water.
        /// </summary>
        /// <param name="root">The root node of the JSON to look at.</param>
        /// <returns>True if model was changed.</returns>
        private static bool EnsureSoilHasInitWaterAndSample(JObject root)
        {
            string rootType = JsonUtilities.Type(root, true);

            if (rootType != null && rootType == "Models.Soils.Soil")
            {
                JArray soilChildren = root["Children"] as JArray;
                if (soilChildren != null && soilChildren.Count > 0)
                {
                    var initWater = soilChildren.FirstOrDefault(c => c["$type"].Value<string>().Contains(".InitWater"));
                    var sample = soilChildren.FirstOrDefault(c => c["$type"].Value<string>().Contains(".Sample"));

                    if (sample == null && initWater == null)
                    {
                        // Add in an initial water and initial conditions models.
                        initWater = new JObject();
                        initWater["$type"] = "Models.Soils.InitialWater, Models";
                        JsonUtilities.RenameModel(initWater as JObject, "Initial water");
                        initWater["PercentMethod"] = "FilledFromTop";
                        initWater["FractionFull"] = 1;
                        initWater["DepthWetSoil"] = "NaN";
                        soilChildren.Add(initWater);

                        sample = new JObject();
                        sample["$type"] = "Models.Soils.Sample, Models";
                        JsonUtilities.RenameModel(sample as JObject, "Initial conditions");
                        sample["Thickness"] = new JArray(new double[] { 1800 });
                        sample["NO3N"] = new JArray(new double[] { 3 });
                        sample["NH4"] = new JArray(new double[] { 1 });
                        sample["SWUnits"] = "Volumetric";
                        soilChildren.Add(sample);
                        return true;
                    }
                }
            }

            return false;
        }

        /// <summary>Upgrades to version 47 - the first JSON version.</summary>
        private static string ConvertToJSON(string st, string fileName)
        {
            string json = XmlToJson.Convert(st);
            JObject j = JObject.Parse(json);
            j["Version"] = 47;
            return j.ToString();
        }

        private static void UpgradeToVersion47(JObject root, string fileName)
        {
            // Nothing to do as conversion to JSON has already happened.
        }

        /// <summary>
        /// Upgrades to version 48. Iterates through all manager scripts, and replaces
        /// all instances of the text "DisplayTypeEnum" with "DisplayType".
        /// </summary>
        /// <param name="root"></param>
        /// <param name="fileName"></param>
        private static void UpgradeToVersion48(JObject root, string fileName)
        {
            foreach (JObject manager in JsonUtilities.ChildrenRecursively(root, "Manager"))
                JsonUtilities.ReplaceManagerCode(manager, "DisplayTypeEnum", "DisplayType");
        }


        /// <summary>
        /// Upgrades to version 49. Renames Models.Morris+Parameter to Models.Sensitivity.Parameter.
        /// </summary>
        /// <param name="root"></param>
        /// <param name="fileName"></param>
        private static void UpgradeToVersion49(JObject root, string fileName)
        {
            foreach (JObject morris in JsonUtilities.ChildrenRecursively(root, "Models.Morris"))
                foreach (var parameter in morris["Parameters"])
                    parameter["$type"] = parameter["$type"].ToString().Replace("Models.Morris+Parameter", "Models.Sensitivity.Parameter");
        }

        ///<summary>
        /// Upgrades to version 50. Fixes the RelativeTo property of 
        /// InitialWater components of soils copied from Apsim Classic.
        /// </summary>
        /// <param name="root"></param>
        /// <param name="fileName"></param>
        /// <remarks>
        /// ll15 must be renamed to LL15.
        /// Wheat must be renamed to WheatSoil.
        /// Maize must be renamed to MaizeSoil.
        /// </remarks>
        private static void UpgradeToVersion50(JObject root, string fileName)
        {
            foreach (JObject initialWater in JsonUtilities.ChildrenRecursively(root, "InitialWater"))
            {
                if (initialWater["RelativeTo"] != null)
                {
                    if (initialWater["RelativeTo"].ToString().ToUpper().Contains("LL15"))
                        initialWater["RelativeTo"] = initialWater["RelativeTo"].ToString().Replace("ll15", "LL15");
                    else if (!string.IsNullOrEmpty(initialWater["RelativeTo"].ToString()) && !initialWater["RelativeTo"].ToString().EndsWith("Soil"))
                        initialWater["RelativeTo"] = initialWater["RelativeTo"].ToString() + "Soil";
                }
            }
        }
        /// <summary>
        /// Changes GsMax to Gsmax350 in all models that implement ICanopy.
        /// </summary>
        /// <param name="root">The root JSON token.</param>
        /// <param name="fileName">The name of the apsimx file.</param>
        private static void UpgradeToVersion51(JObject root, string fileName)
        {
            // Create a list of models that might have gsmax.
            // Might need to add in other models that implement ICanopy 
            // e.g. OilPalm, AgPastureSpecies, SimpleTree, Sugarcane

            var models = new List<JObject>();
            models.AddRange(JsonUtilities.ChildrenOfType(root, "Leaf"));
            models.AddRange(JsonUtilities.ChildrenOfType(root, "SimpleLeaf"));
            models.AddRange(JsonUtilities.ChildrenOfType(root, "PerennialLeaf"));
            models.AddRange(JsonUtilities.ChildrenOfType(root, "SorghumLeaf"));

            // Loop through all models and rename Gsmax to Gsmax350.
            foreach (var model in models)
            {
                JsonUtilities.RenameProperty(model, "Gsmax", "Gsmax350");
                JsonUtilities.AddConstantFunctionIfNotExists(model, "StomatalConductanceCO2Modifier", "1.0");
            }
        }

        /// <summary>
        /// </summary>
        /// <param name="root">The root JSON token.</param>
        /// <param name="fileName">The name of the apsimx file.</param>
        private static void UpgradeToVersion52(JObject root, string fileName)
        {
            foreach (var SOM in JsonUtilities.ChildrenOfType(root, "SoilOrganicMatter"))
            {
                double rootWt;
                if (SOM["RootWt"] is JArray)
                    rootWt = Convert.ToDouble(SOM["RootWt"][0], CultureInfo.InvariantCulture); // This can happen when importing old APSIM file.
                else
                    rootWt = Convert.ToDouble(SOM["RootWt"], CultureInfo.InvariantCulture);
                SOM.Remove("RootWt");
                double[] thickness = MathUtilities.StringsToDoubles(JsonUtilities.Values(SOM, "Thickness"));

                double profileDepth = MathUtilities.Sum(thickness);
                double cumDepth = 0;
                double[] rootWtFraction = new double[thickness.Length];

                for (int layer = 0; layer < thickness.Length; layer++)
                {
                    double fracLayer = Math.Min(1.0, MathUtilities.Divide(profileDepth - cumDepth, thickness[layer], 0.0));
                    cumDepth += thickness[layer];
                    rootWtFraction[layer] = fracLayer * Math.Exp(-3.0 * Math.Min(1.0, MathUtilities.Divide(cumDepth, profileDepth, 0.0)));
                }
                // get the actuall FOM distribution through layers (adds up to one)
                double totFOMfraction = MathUtilities.Sum(rootWtFraction);
                for (int layer = 0; layer < thickness.Length; layer++)
                    rootWtFraction[layer] /= totFOMfraction;
                double[] rootWtVector = MathUtilities.Multiply_Value(rootWtFraction, rootWt);

                JsonUtilities.SetValues(SOM, "RootWt", rootWtVector);
            }

        }

        /// <summary>
        /// Adds solutes under SoilNitrogen.
        /// </summary>
        /// <param name="root">The root JSON token.</param>
        /// <param name="fileName">The name of the apsimx file.</param>
        private static void UpgradeToVersion53(JObject root, string fileName)
        {
            foreach (var soilNitrogen in JsonUtilities.ChildrenOfType(root, "SoilNitrogen"))
            {
                JsonUtilities.CreateNewChildModel(soilNitrogen, "NO3", "Models.Soils.SoilNitrogenNO3");
                JsonUtilities.CreateNewChildModel(soilNitrogen, "NH4", "Models.Soils.SoilNitrogenNH4");
                JsonUtilities.CreateNewChildModel(soilNitrogen, "Urea", "Models.Soils.SoilNitrogenUrea");
                JsonUtilities.CreateNewChildModel(soilNitrogen, "PlantAvailableNO3", "Models.Soils.SoilNitrogenPlantAvailableNO3");
                JsonUtilities.CreateNewChildModel(soilNitrogen, "PlantAvailableNH4", "Models.Soils.SoilNitrogenPlantAvailableNH4");
            }

            foreach (var report in JsonUtilities.ChildrenOfType(root, "Report"))
            {
                JsonUtilities.SearchReplaceReportVariableNames(report, "SoilNitrogen.NO3", "SoilNitrogen.NO3.kgha");
                JsonUtilities.SearchReplaceReportVariableNames(report, "SoilNitrogen.NH4", "SoilNitrogen.NH4.kgha");
                JsonUtilities.SearchReplaceReportVariableNames(report, "SoilNitrogen.urea", "SoilNitrogen.Urea.kgha");
                JsonUtilities.SearchReplaceReportVariableNames(report, "SoilNitrogen.PlantAvailableNO3", "SoilNitrogen.PlantAvailableNO3.kgha");
                JsonUtilities.SearchReplaceReportVariableNames(report, "SoilNitrogen.PlantAvailableNH4", "SoilNitrogen.PlantAvailableNH4.kgha");
                JsonUtilities.SearchReplaceReportVariableNames(report, "[SoilNitrogen].no3", "[SoilNitrogen].NO3.kgha");
                JsonUtilities.SearchReplaceReportVariableNames(report, "[SoilNitrogen].nh4", "[SoilNitrogen].NH4.kgha");
                JsonUtilities.SearchReplaceReportVariableNames(report, "[SoilNitrogen].urea", "[SoilNitrogen].Urea.kgha");
            }
            foreach (var manager in JsonUtilities.ChildManagers(root))
            {
                var originalCode = manager.ToString();
                if (originalCode != null)
                {
                    if (originalCode.Contains("SoilNitrogen.NO3"))
                    {
                        manager.Replace("Soil.SoilNitrogen.NO3", "NO3.kgha");
                        manager.Replace("SoilNitrogen.NO3", "NO3.kgha");
                        manager.AddDeclaration("ISolute", "NO3", new string[] { "[ScopedLinkByName]" });
                    }
                    if (originalCode.Contains("SoilNitrogen.NH4"))
                    {
                        manager.Replace("Soil.SoilNitrogen.NH4", "NH4.kgha");
                        manager.Replace("SoilNitrogen.NH4", "NH4.kgha");
                        manager.AddDeclaration("ISolute", "NH4", new string[] { "[ScopedLinkByName]" });
                    }
                    if (originalCode.Contains("SoilNitrogen.urea"))
                    {
                        manager.Replace("Soil.SoilNitrogen.urea", "Urea.kgha");
                        manager.Replace("SoilNitrogen.urea", "Urea.kgha");
                        manager.AddDeclaration("ISolute", "Urea", new string[] { "[ScopedLinkByName]" });
                    }
                    if (originalCode.Contains("SoilNitrogen.PlantAvailableNO3"))
                    {
                        manager.Replace("Soil.SoilNitrogen.PlantAvailableNO3", "PlantAvailableNO3.kgha");
                        manager.Replace("SoilNitrogen.PlantAvailableNO3", "PlantAvailableNO3.kgha");
                        manager.AddDeclaration("ISolute", "PlantAvailableNO3", new string[] { "[ScopedLinkByName]" });
                    }
                    if (originalCode.Contains("SoilNitrogen.PlantAvailableNH4"))
                    {
                        manager.Replace("Soil.SoilNitrogen.PlantAvailableNH4", "PlantAvailableNH4.kgha");
                        manager.Replace("SoilNitrogen.PlantAvailableNH4", "PlantAvailableNH4.kgha");
                        manager.AddDeclaration("ISolute", "PlantAvailableNH4", new string[] { "[ScopedLinkByName]" });
                    }
                    if (originalCode != manager.ToString())
                    {
                        var usingLines = manager.GetUsingStatements().ToList();
                        usingLines.Add("Models.Interfaces");
                        manager.SetUsingStatements(usingLines);
                        manager.Save();
                    }
                }
            }

            foreach (var series in JsonUtilities.ChildrenOfType(root, "Series"))
            {
                if (series["XFieldName"] != null)
                {
                    series["XFieldName"] = series["XFieldName"].ToString().Replace("SoilNitrogen.NO3", "SoilNitrogen.NO3.kgha");
                    series["XFieldName"] = series["XFieldName"].ToString().Replace("SoilNitrogen.NH4", "SoilNitrogen.NH4.kgha");
                    series["XFieldName"] = series["XFieldName"].ToString().Replace("SoilNitrogen.urea", "SoilNitrogen.Urea.kgha");
                    series["XFieldName"] = series["XFieldName"].ToString().Replace("SoilNitrogen.PlantAvailableNO3", "SoilNitrogen.PlantAvailableNO3.kgha");
                    series["XFieldName"] = series["XFieldName"].ToString().Replace("SoilNitrogen.PlantAvailableNH4", "SoilNitrogen.PlantAvailableNH4.kgha");
                }
                if (series["YFieldName"] != null)
                {
                    series["YFieldName"] = series["YFieldName"].ToString().Replace("SoilNitrogen.NO3", "SoilNitrogen.NO3.kgha");
                    series["YFieldName"] = series["YFieldName"].ToString().Replace("SoilNitrogen.NH4", "SoilNitrogen.NH4.kgha");
                    series["YFieldName"] = series["YFieldName"].ToString().Replace("SoilNitrogen.urea", "SoilNitrogen.Urea.kgha");
                    series["YFieldName"] = series["YFieldName"].ToString().Replace("SoilNitrogen.PlantAvailableNO3", "SoilNitrogen.PlantAvailableNO3.kgha");
                    series["YFieldName"] = series["YFieldName"].ToString().Replace("SoilNitrogen.PlantAvailableNH4", "SoilNitrogen.PlantAvailableNH4.kgha");
                }
            }
        }

        /// <summary>
        /// Remove SoluteManager.
        /// </summary>
        /// <param name="root">The root JSON token.</param>
        /// <param name="fileName">The name of the apsimx file.</param>
        private static void UpgradeToVersion54(JObject root, string fileName)
        {
            foreach (var soluteManager in JsonUtilities.ChildrenOfType(root, "SoluteManager"))
                soluteManager.Remove();

            foreach (var report in JsonUtilities.ChildrenOfType(root, "Report"))
            {
                JsonUtilities.SearchReplaceReportVariableNames(report, "[Soil].NO3N", "[Soil].SoilNitrogen.NO3.kgha");
                JsonUtilities.SearchReplaceReportVariableNames(report, "[Soil].NH4N", "[Soil].SoilNitrogen.NH4.kgha");
                JsonUtilities.SearchReplaceReportVariableNames(report, "[Soil].UreaN", "[Soil].SoilNitrogen.Urea.kgha");
            }

            foreach (var manager in JsonUtilities.ChildManagers(root))
            {
                bool managerChanged = false;
                if (manager.Replace("mySoil.NO3N", "NO3.kgha"))
                {
                    manager.AddDeclaration("ISolute", "NO3", new string[] { "[ScopedLinkByName]" });
                    managerChanged = true;
                }
                if (manager.Replace("mySoil.NH4N", "NH4.kgha"))
                {
                    manager.AddDeclaration("ISolute", "NH4", new string[] { "[ScopedLinkByName]" });
                    managerChanged = true;
                }
                if (manager.Replace("mySoil.UreaN", "Urea.kgha"))
                {
                    manager.AddDeclaration("ISolute", "Urea", new string[] { "[ScopedLinkByName]" });
                    managerChanged = true;
                }
                if (manager.Replace("Soil.NO3N", "NO3.kgha"))
                {
                    manager.AddDeclaration("ISolute", "NO3", new string[] { "[ScopedLinkByName]" });
                    managerChanged = true;
                }
                if (manager.Replace("Soil.NH4N", "NH4.kgha"))
                {
                    manager.AddDeclaration("ISolute", "NH4", new string[] { "[ScopedLinkByName]" });
                    managerChanged = true;
                }
                if (manager.Replace("Soil.UreaN", "Urea.kgha"))
                {
                    manager.AddDeclaration("ISolute", "Urea", new string[] { "[ScopedLinkByName]" });
                    managerChanged = true;
                }
                if (manager.Replace("mySoil.SoilNitrogen.", "SoilNitrogen."))
                {
                    manager.AddDeclaration("SoilNitrogen", "SoilNitrogen", new string[] { "[ScopedLinkByName]" });
                    managerChanged = true;
                }
                if (manager.Replace("Soil.SoilNitrogen.", "SoilNitrogen."))
                {
                    manager.AddDeclaration("SoilNitrogen", "SoilNitrogen", new string[] { "[ScopedLinkByName]" });
                    managerChanged = true;
                }
                if (manager.Replace("soil.SoilNitrogen.", "SoilNitrogen."))
                {
                    manager.AddDeclaration("SoilNitrogen", "SoilNitrogen", new string[] { "[ScopedLinkByName]" });
                    managerChanged = true;
                }
                if (manager.Replace("soil1.SoilNitrogen.", "SoilNitrogen."))
                {
                    manager.AddDeclaration("SoilNitrogen", "SoilNitrogen", new string[] { "[ScopedLinkByName]" });
                    managerChanged = true;
                }
                var declarations = manager.GetDeclarations();
                if (declarations.RemoveAll(declaration => declaration.TypeName == "SoluteManager") > 0)
                {
                    manager.SetDeclarations(declarations);
                    managerChanged = true;
                }

                if (managerChanged)
                {
                    var usingLines = manager.GetUsingStatements().ToList();
                    usingLines.Add("Models.Interfaces");
                    manager.SetUsingStatements(usingLines);
                    manager.Save();
                }
            }
        }


        /// <summary>
        /// Changes initial Root Wt to an array.
        /// </summary>
        /// <param name="root">The root JSON token.</param>
        /// <param name="fileName">The name of the apsimx file.</param>
        private static void UpgradeToVersion55(JObject root, string fileName)
        {
            foreach (var SOM in JsonUtilities.ChildrenOfType(root, "SoilOrganicMatter"))
            {
                double soilcnr;
                if (SOM["SoilCN"] is JArray)
                    soilcnr = Convert.ToDouble(SOM["SoilCN"][0], CultureInfo.InvariantCulture); // This can happen when importing old APSIM file.
                else
                    soilcnr = Convert.ToDouble(SOM["SoilCN"], CultureInfo.InvariantCulture);
                SOM.Remove("SoilCN");
                double[] thickness = MathUtilities.StringsToDoubles(JsonUtilities.Values(SOM, "Thickness"));

                double[] SoilCNVector = new double[thickness.Length];

                for (int layer = 0; layer < thickness.Length; layer++)
                    SoilCNVector[layer] = soilcnr;

                JsonUtilities.SetValues(SOM, "SoilCN", SoilCNVector);
            }

        }

        /// <summary>
        /// Change Factor.Specifications to Factor.Specification. Also FactorValue
        /// becomes CompositeFactor.
        /// </summary>
        /// <param name="root"></param>
        /// <param name="fileName"></param>
        private static void UpgradeToVersion56(JToken root, string fileName)
        {
            foreach (var factor in JsonUtilities.ChildrenRecursively(root as JObject, "Factor"))
            {
                var parent = JsonUtilities.Parent(factor);

                string parentModelType = JsonUtilities.Type(parent);
                if (parentModelType == "Factors")
                {
                    var specifications = factor["Specifications"] as JArray;
                    if (specifications != null)
                    {
                        if (specifications.Count > 1)
                        {
                            // must be a compound factor. 

                            // Change our Factor to a CompositeFactor
                            factor["$type"] = "Models.Factorial.CompositeFactor, Models";

                            // Remove the Factor from it's parent.
                            var parentChildren = parent["Children"] as JArray;
                            parentChildren.Remove(factor);

                            // Create a new site factor and add our CompositeFactor to the children list.
                            var siteFactor = JsonUtilities.ChildWithName(parent as JObject, "Site") as JObject;
                            if (siteFactor == null)
                            {
                                // Create a site factor 
                                siteFactor = new JObject();
                                siteFactor["$type"] = "Models.Factorial.Factor, Models";
                                JsonUtilities.RenameModel(siteFactor, "Site");
                                JArray siteFactorChildren = new JArray();
                                siteFactor["Children"] = siteFactorChildren;

                                // Add our new site factor to our models parent.
                                parentChildren.Add(siteFactor);
                            }
                            (siteFactor["Children"] as JArray).Add(factor);

                        }
                        else
                        {
                            // Convert array to string.
                            if (specifications.Count > 0)
                                factor["Specification"] = specifications[0].ToString();
                        }
                    }
                }
                else if (parentModelType == "Factor")
                {
                    factor["$type"] = "Models.Factorial.CompositeFactor, Models";
                }
            }

            foreach (var series in JsonUtilities.ChildrenRecursively(root as JObject, "Series"))
            {
                var factorToVaryColours = series["FactorToVaryColours"];
                if (factorToVaryColours != null && factorToVaryColours.Value<string>() == "Simulation")
                    series["FactorToVaryColours"] = "SimulationName";
                var factorToVaryMarkers = series["FactorToVaryMarkers"];
                if (factorToVaryMarkers != null && factorToVaryMarkers.Value<string>() == "Simulation")
                    series["FactorToVaryMarkers"] = "SimulationName";
                var factorToVaryLines = series["FactorToVaryLines"];
                if (factorToVaryLines != null && factorToVaryLines.Value<string>() == "Simulation")
                    series["FactorToVaryLines"] = "SimulationName";
            }
        }

        /// <summary>
        /// Upgrades to version 57. Adds a RetranslocateNonStructural node to
        /// all GenericOrgans which do not have a child called
        /// RetranslocateNitrogen.
        /// </summary>
        /// <param name="root">The root JSON token.</param>
        /// <param name="fileName">The name of the apsimx file.</param>
        private static void UpgradeToVersion57(JObject root, string fileName)
        {
            foreach (JObject organ in JsonUtilities.ChildrenRecursively(root, "GenericOrgan"))
                if (JsonUtilities.ChildWithName(organ, "RetranslocateNitrogen") == null)
                    JsonUtilities.AddModel(organ, typeof(RetranslocateNonStructural), "RetranslocateNitrogen");
        }

        /// <summary>
        /// Upgrades to version 58. Renames 'ParamThickness' to 'Thickness' in Weirdo.
        /// Also change calls to property soil.SWAtWaterThickness to soil.Thickness.
        /// </summary>
        /// <param name="root">The root JSON token.</param>
        /// <param name="fileName">The name of the apsimx file.</param>
        private static void UpgradeToVersion58(JObject root, string fileName)
        {
            foreach (JObject weirdo in JsonUtilities.ChildrenRecursively(root, "WEIRDO"))
            {
                var paramThicknessNode = weirdo["ParamThickness"];
                if (paramThicknessNode != null)
                {
                    weirdo["Thickness"] = paramThicknessNode;
                    weirdo.Remove("ParamThickness");
                }
            }

            foreach (var manager in JsonUtilities.ChildManagers(root))
            {
                if (manager.Replace(".SWAtWaterThickness", ".Thickness"))
                    manager.Save();
            }
        }

        /// <summary>
        /// Upgrades to version 59. Renames 'SoilCropOilPalm' to 'SoilCrop'.
        /// Renames Soil.SoilOrganicMatter.OC to Soil.Initial.OC
        /// </summary>
        /// <param name="root">The root JSON token.</param>
        /// <param name="fileName">The name of the apsimx file.</param>
        private static void UpgradeToVersion59(JObject root, string fileName)
        {
            foreach (var sample in JsonUtilities.ChildrenRecursively(root, "Sample"))
            {
                var array = sample["NO3"] as JArray;
                if (array != null)
                {
                    var nitrogenValue = new JObject();
                    nitrogenValue["$type"] = "Models.Soils.NitrogenValue, Models";

                    var storedAsPPM = sample["NO3Units"]?.ToString() == "0" ||
                                      sample["NO3Units"]?.ToString() == "ppm" ||
                                      sample["NO3Units"] == null;

                    nitrogenValue["Values"] = array;
                    nitrogenValue["StoredAsPPM"] = storedAsPPM;
                    sample.Remove("NO3");
                    sample["NO3N"] = nitrogenValue;
                }

                array = sample["NH4"] as JArray;
                if (array != null)
                {
                    var nitrogenValue = new JObject();
                    nitrogenValue["$type"] = "Models.Soils.NitrogenValue, Models";

                    var storedAsPPM = sample["NH4Units"]?.ToString() == "0" ||
                                      sample["NH4Units"]?.ToString() == "ppm" ||
                                      sample["NH4Units"] == null;

                    nitrogenValue["Values"] = array;
                    nitrogenValue["StoredAsPPM"] = storedAsPPM;
                    sample.Remove("NH4");
                    sample["NH4N"] = nitrogenValue;
                }
            }
            foreach (var soilCropOilPalmNode in JsonUtilities.ChildrenRecursively(root, "SoilCropOilPalm"))
                soilCropOilPalmNode["$type"] = "Models.Soils.SoilCrop, Models";

            foreach (var report in JsonUtilities.ChildrenRecursively(root, "Report"))
            {
                JsonUtilities.SearchReplaceReportVariableNames(report, ".SoilOrganicMatter.OC", ".Initial.OC");
                JsonUtilities.SearchReplaceReportVariableNames(report, "[Soil].PH", "[Soil].Initial.PH");
                JsonUtilities.SearchReplaceReportVariableNames(report, "[Soil].EC", "[Soil].Initial.EC");
                JsonUtilities.SearchReplaceReportVariableNames(report, "[Soil].ESP", "[Soil].Initial.ESP");
                JsonUtilities.SearchReplaceReportVariableNames(report, "[Soil].Cl", "[Soil].Initial.CL");
                JsonUtilities.SearchReplaceReportVariableNames(report, "[Soil].OC", "[Soil].Initial.OC");
                JsonUtilities.SearchReplaceReportVariableNames(report, "[Soil].InitialNO3N", "[Soil].Initial.NO3N.PPM");
                JsonUtilities.SearchReplaceReportVariableNames(report, "[Soil].InitialNH4N", "[Soil].Initial.NH4N.PPM");
            }

            foreach (var series in JsonUtilities.ChildrenRecursively(root, "Series"))
            {
                if (series["XFieldName"] != null)
                    series["XFieldName"] = series["XFieldName"].ToString().Replace(".SoilOrganicMatter.OC", ".Initial.OC");
                if (series["YFieldName"] != null)
                    series["YFieldName"] = series["YFieldName"].ToString().Replace(".SoilOrganicMatter.OC", ".Initial.OC");
            }

            foreach (var expressionFunction in JsonUtilities.ChildrenRecursively(root, "ExpressionFunction"))
            {
                var expression = expressionFunction["Expression"].ToString();
                expression = expression.Replace(".SoilOrganicMatter.OC", ".Initial.OC");
                expressionFunction["Expression"] = expression;
            }

            foreach (var manager in JsonUtilities.ChildManagers(root))
            {
                var changeMade = manager.Replace("Soil.ToCumThickness(soil.Thickness)", "soil.ThicknessCumulative");

                if (manager.Replace("mySoil.Depth.Length", "mySoil.Thickness.Length"))
                    changeMade = true;

                if (manager.Replace("soil.Depth.Length", "soil.Thickness.Length"))
                    changeMade = true;

                if (changeMade)
                    manager.Save();
            }
        }

        /// <summary>
        /// Convert no3 and nh4 parameters from ppm to kg/ha.
        /// </summary>
        /// <param name="values"></param>
        private static void ConvertToPPM(JArray values)
        {
            var sample = JsonUtilities.Parent(JsonUtilities.Parent(values));
            var soil = JsonUtilities.Parent(sample) as JObject;
            var water = JsonUtilities.Children(soil).Find(child => JsonUtilities.Type(child) == "Water");
            if (water == null)
                water = JsonUtilities.Children(soil).Find(child => JsonUtilities.Type(child) == "WEIRDO");

            // Get soil thickness and bulk density.
            var soilThickness = water["Thickness"].Values<double>().ToArray();
            var soilBD = water["BD"].Values<double>().ToArray();

            // Get sample thickness and bulk density.
            var sampleThickness = sample["Thickness"].Values<double>().ToArray();
            var sampleBD = Soils.Standardiser.Layers.MapConcentration(soilBD, soilThickness, sampleThickness, soilBD.Last());

            for (int i = 0; i < values.Count; i++)
                values[i] = values[i].Value<double>() * 100 / (sampleBD[i] * sampleThickness[i]);
        }

        /// <summary>
        /// Does the specified array have non NaN values?
        /// </summary>
        /// <param name="no3Values">The array to remove them from.</param>
        private static bool HasValues(JArray no3Values)
        {
            foreach (var value in no3Values)
                if (value.ToString() != "NaN")
                    return true;
            return false;
        }

        /// <summary>
        /// Upgrades to version 60. Move NO3 and NH4 from sample to Analaysis node
        /// and always store as ppm.
        /// </summary>
        /// <param name="root">The root JSON token.</param>
        /// <param name="fileName">The name of the apsimx file.</param>
        private static void UpgradeToVersion60(JObject root, string fileName)
        {
            foreach (var sample in JsonUtilities.ChildrenRecursively(root, "Sample"))
            {
                var soil = JsonUtilities.Parent(sample) as JObject;
                var analysis = JsonUtilities.Children(soil).Find(child => JsonUtilities.Type(child) == "Analysis");
                var water = JsonUtilities.Children(soil).Find(child => JsonUtilities.Type(child) == "Water");
                if (water == null)
                    water = JsonUtilities.Children(soil).Find(child => JsonUtilities.Type(child) == "WEIRDO");

                var no3Node = sample["NO3N"];
                if (no3Node != null && no3Node.HasValues)
                {
                    if (analysis == null)
                        throw new Exception("Cannot find an analysis node while converting a soil sample.");

                    // Convert units to ppm if necessary.
                    var no3Values = no3Node["Values"] as JArray;

                    // Only overlay values if they are not NaN values.
                    if (HasValues(no3Values))
                    {
                        if (!no3Node["StoredAsPPM"].Value<bool>())
                            ConvertToPPM(no3Values);

                        // Make sure layers match analysis layers.
                        var analysisThickness = analysis["Thickness"].Values<double>().ToArray();
                        var sampleThickness = sample["Thickness"].Values<double>().ToArray();
                        var values = no3Values.Values<double>().ToArray();
                        var mappedValues = Soils.Standardiser.Layers.MapConcentration(values, sampleThickness, analysisThickness, 1.0);
                        no3Values = new JArray(mappedValues);

                        // Move from sample to analysis
                        analysis["NO3N"] = no3Values;
                    }
                }
                sample["NO3N"] = null;
                var nh4Node = sample["NH4N"];
                if (nh4Node != null && nh4Node.HasValues)
                {
                    if (analysis == null)
                        throw new Exception("Cannot find an analysis node while converting a soil sample.");

                    // Convert units to ppm if necessary.
                    var nh4Values = nh4Node["Values"] as JArray;

                    // Only overlay values if they are not NaN values.
                    if (HasValues(nh4Values))
                    {
                        if (!nh4Node["StoredAsPPM"].Value<bool>())
                            ConvertToPPM(nh4Values);

                        // Make sure layers match analysis layers.
                        var analysisThickness = analysis["Thickness"].Values<double>().ToArray();
                        var sampleThickness = sample["Thickness"].Values<double>().ToArray();
                        var values = nh4Values.Values<double>().ToArray();
                        var mappedValues = Soils.Standardiser.Layers.MapConcentration(values, sampleThickness, analysisThickness, 0.2);
                        nh4Values = new JArray(mappedValues);

                        // Move from sample to analysis
                        analysis["NH4N"] = nh4Values;
                    }
                }
                sample["NH4N"] = null;
            }
        }

        /// <summary>
        /// Upgrade to version 60. Ensures that a micromet model is within every simulation.
        /// </summary>
        /// <param name="root"></param>
        /// <param name="fileName"></param>
        private static void UpgradeToVersion61(JObject root, string fileName)
        {
            foreach (JObject Sim in JsonUtilities.ChildrenRecursively(root, "Simulation"))
            {
                List<JObject> MicroClimates = JsonUtilities.ChildrenRecursively(root, "MicroClimate");
                if (MicroClimates.Count == 0)
                    AddMicroClimate(Sim);
            }

        }

        /// <summary>
        /// Add a MicroClimate model to the specified JSON model token.
        /// </summary>
        /// <param name="simulation">An APSIM Simulation</param>
        public static void AddMicroClimate(JObject simulation)
        {
            JArray children = simulation["Children"] as JArray;
            if (children == null)
            {
                children = new JArray();
                simulation["Children"] = children;
            }

            JObject microClimateModel = new JObject();
            microClimateModel["$type"] = "Models.MicroClimate, Models";
            JsonUtilities.RenameModel(microClimateModel, "MicroClimate");
            microClimateModel["a_interception"] = "0.0";
            microClimateModel["b_interception"] = "1.0";
            microClimateModel["c_interception"] = "0.0";
            microClimateModel["d_interception"] = "0.0";
            microClimateModel["soil_albedo"] = "0.13";
            microClimateModel["SoilHeatFluxFraction"] = "0.4";
            microClimateModel["NightInterceptionFraction"] = "0.5";
            microClimateModel["ReferenceHeight"] = "2.0";
            microClimateModel["IncludeInDocumentation"] = "true";
            microClimateModel["Enabled"] = "true";
            microClimateModel["ReadOnly"] = "false";
            var weathers = JsonUtilities.ChildrenOfType(simulation, "Weather");

            // Don't bother with microclimate if no weather component
            if (weathers.Count != 0)
            {
                var weather = weathers.First();
                int index = children.IndexOf(weather);
                children.Insert(index + 1, microClimateModel);
            }
        }

        /// <summary>
        /// Upgrades to version 62. Fixes SimpleLeaf variable names
        /// following a refactor of this class.
        /// </summary>
        /// <param name="root">The root JSON token.</param>
        /// <param name="fileName">The name of the apsimx file.</param>
        private static void UpgradeToVersion62(JObject root, string fileName)
        {
            // We renamed a lot of IFunctions and removed the 'Function' suffix.
            // ie HeightFunction -> Height.
            Dictionary<string, string> changedProperties = new Dictionary<string, string>();
            changedProperties.Add("Tallness", "HeightFunction");
            changedProperties.Add("Area", "LAIFunction");
            changedProperties.Add("LaiDead", "LaiDeadFunction");
            changedProperties.Add("WaterDemand", "WaterDemandFunction");
            changedProperties.Add("Cover", "CoverFunction");
            changedProperties.Add("ExtinctionCoefficient", "ExtinctionCoefficientFunction");
            changedProperties.Add("BaseHeight", "BaseHeightFunction");
            changedProperties.Add("Wideness", "WidthFunction");
            changedProperties.Add("DetachmentRate", "DetachmentRateFunction");
            changedProperties.Add("InitialWt", "InitialWtFunction");
            changedProperties.Add("MaintenanceRespiration", "MaintenanceRespirationFunction");
            changedProperties.Add("FRGR", "FRGRFunction");

            // Names of nodes which are probably simple leaf. The problem is that
            // in released models, the model is stored in a separate file to the
            // simulations. Therefore when we parse/convert the simulation file,
            // we don't know the names of the simple leaf models, so we are forced
            // take a guess.
            List<string> modelNames = new List<string>() { "Leaf", "Stover" };

            // Names of nodes which are definitely simple leaf.
            List<string> definiteSimpleLeaves = new List<string>();

            // Go through all SimpleLeafs and rename the appropriate children.
            foreach (JObject leaf in JsonUtilities.ChildrenRecursively(root, "SimpleLeaf"))
            {
                modelNames.Add(leaf["Name"].ToString());
                definiteSimpleLeaves.Add(leaf["Name"].ToString());
                // We removed the Leaf.AppearedCohortNo property.
                JObject relativeArea = JsonUtilities.FindFromPath(leaf, "DeltaLAI.Vegetative.Delta.RelativeArea");
                if (relativeArea != null && relativeArea["XProperty"].ToString() == "[Leaf].AppearedCohortNo")
                    relativeArea["XProperty"] = "[Leaf].NodeNumber";

                foreach (var change in changedProperties)
                {
                    string newName = change.Key;
                    string old = change.Value;
                    JsonUtilities.RenameChildModel(leaf, old, newName);
                }
            }

            foreach (JObject reference in JsonUtilities.ChildrenRecursively(root, "VariableReference"))
            {
                foreach (string leafName in definiteSimpleLeaves)
                {
                    foreach (KeyValuePair<string, string> property in changedProperties)
                    {
                        string oldName = property.Value;
                        string newName = property.Key;

                        string toReplace = $"{leafName}.{oldName}";
                        string replaceWith = $"{leafName}.{newName}";
                        reference["VariableName"] = reference["VariableName"].ToString().Replace(toReplace, replaceWith);

                        toReplace = $"[{leafName}].{oldName}";
                        replaceWith = $"[{leafName}].{newName}";
                        reference["VariableName"] = reference["VariableName"].ToString().Replace(toReplace, replaceWith);
                    }
                }
            }

            // Attempt some basic find/replace in manager scripts.
            foreach (ManagerConverter manager in JsonUtilities.ChildManagers(root))
            {
                foreach (var change in changedProperties)
                {
                    string newName = change.Key;
                    string old = change.Value;

                    bool changed = false;
                    foreach (string modelName in modelNames)
                    {
                        string toReplace = $"{modelName}.{old}";
                        string replaceWith = $"{modelName}.{newName}";
                        changed |= manager.Replace(toReplace, replaceWith, true);

                        foreach (KeyValuePair<string, string> parameter in manager.Parameters)
                        {
                            string newParam = parameter.Value.Replace(toReplace, replaceWith);
                            manager.UpdateParameter(parameter.Key, newParam);
                        }

                        toReplace = $"[{modelName}].{old}";
                        replaceWith = $"[{modelName}].{newName}";
                        changed |= manager.Replace(toReplace, replaceWith, true);

                        foreach (KeyValuePair<string, string> parameter in manager.Parameters)
                        {
                            string newParam = parameter.Value.Replace(toReplace, replaceWith);
                            manager.UpdateParameter(parameter.Key, newParam);
                        }
                    }
                    if (changed)
                        manager.Save();
                }
            }

            // Fix some cultivar commands.
            foreach (JObject cultivar in JsonUtilities.ChildrenRecursively(root, "Cultivar"))
            {
                if (!cultivar["Command"].HasValues)
                    continue;

                foreach (JValue command in cultivar["Command"].Children())
                {
                    foreach (var change in changedProperties)
                    {
                        string newName = change.Key;
                        string old = change.Value;
                        foreach (string modelName in modelNames)
                        {
                            command.Value = command.Value.ToString().Replace($"{modelName}.{old}", $"{modelName}.{newName}");
                            command.Value = command.Value.ToString().Replace($"[{modelName}].{old}", $"[{modelName}].{newName}");
                        }
                    }
                }
            }
        }

        /// <summary>
        /// Upgrades to version 63. Rename the 'Water' node under soil to 'Physical'
        /// </summary>
        /// <param name="root">The root JSON token.</param>
        /// <param name="fileName">The name of the apsimx file.</param>
        private static void UpgradeToVersion63(JObject root, string fileName)
        {
            foreach (var water in JsonUtilities.ChildrenRecursively(root, "Water"))
            {
                water["$type"] = "Models.Soils.Physical, Models";
                JsonUtilities.RenameModel(water, "Physical");
            }

            foreach (var report in JsonUtilities.ChildrenOfType(root, "Report"))
            {
                JsonUtilities.SearchReplaceReportVariableNames(report, ".Water.", ".Physical.");
            }

            foreach (var factor in JsonUtilities.ChildrenOfType(root, "Factor"))
            {
                var specification = factor["Specification"];
                if (specification != null)
                {
                    var specificationString = specification.ToString();
                    specificationString = specificationString.Replace(".Water.", ".Physical.");
                    specificationString = specificationString.Replace("[Water]", "[Physical]");
                    factor["Specification"] = specificationString;
                }
            }

            foreach (var factor in JsonUtilities.ChildrenOfType(root, "CompositeFactor"))
            {
                var specifications = factor["Specifications"];
                if (specifications != null)
                {
                    for (int i = 0; i < specifications.Count(); i++)
                    {
                        var specificationString = specifications[i].ToString();
                        specificationString = specificationString.Replace(".Water.", ".Physical.");
                        specificationString = specificationString.Replace("[Water]", "[Physical]");
                        specifications[i] = specificationString;
                    }
                }
            }
        }


        /// <summary>
        /// Upgrades to version 64. Rename the 'SoilOrganicMatter' node under soil to 'Organic'
        /// </summary>
        /// <param name="root">The root JSON token.</param>
        /// <param name="fileName">The name of the apsimx file.</param>
        private static void UpgradeToVersion64(JObject root, string fileName)
        {
            foreach (var organic in JsonUtilities.ChildrenRecursively(root, "SoilOrganicMatter"))
            {
                organic["$type"] = "Models.Soils.Organic, Models";
                JsonUtilities.RenameModel(organic, "Organic");
                organic["FOMCNRatio"] = organic["RootCN"];
                organic["FOM"] = organic["RootWt"];
                organic["SoilCNRatio"] = organic["SoilCN"];
                organic["Carbon"] = organic["OC"];
                var ocUnits = organic["OCUnits"];
                if (ocUnits != null)
                {
                    string ocUnitsString = ocUnits.ToString();
                    if (ocUnitsString == "1" || ocUnitsString == "WalkleyBlack")
                    {
                        var oc = organic["Carbon"].Values<double>().ToArray();
                        oc = MathUtilities.Multiply_Value(oc, 1.3);
                        organic["Carbon"] = new JArray(oc);
                    }
                }
            }

            foreach (var report in JsonUtilities.ChildrenOfType(root, "Report"))
            {
                JsonUtilities.SearchReplaceReportVariableNames(report, ".SoilOrganicMatter.", ".Organic.");
                JsonUtilities.SearchReplaceReportVariableNames(report, ".RootCN", ".FOMCNRatio");
                JsonUtilities.SearchReplaceReportVariableNames(report, ".RootWt", ".FOM");
                JsonUtilities.SearchReplaceReportVariableNames(report, ".SoilCN", ".SoilCNRatio");
                JsonUtilities.SearchReplaceReportVariableNames(report, ".Organic.OC", ".Organic.Carbon");
            }

            foreach (var factor in JsonUtilities.ChildrenOfType(root, "Factor"))
            {
                var specification = factor["Specification"];
                if (specification != null)
                {
                    var specificationString = specification.ToString();
                    specificationString = specificationString.Replace(".SoilOrganicMatter.", ".Organic.");
                    specificationString = specificationString.Replace("[SoilOrganicMatter]", "[Organic]");
                    specificationString = specificationString.Replace(".Organic.OC", ".Organic.Carbon");
                    specificationString = specificationString.Replace(".RootCN", ".FOMCNRatio");
                    specificationString = specificationString.Replace(".RootWt", ".FOM");
                    specificationString = specificationString.Replace(".SoilCN", ".SoilCNRatio");
                    factor["Specification"] = specificationString;
                }
            }

            foreach (var factor in JsonUtilities.ChildrenOfType(root, "CompositeFactor"))
            {
                var specifications = factor["Specifications"];
                if (specifications != null)
                {
                    for (int i = 0; i < specifications.Count(); i++)
                    {
                        var specificationString = specifications[i].ToString();
                        specificationString = specificationString.Replace(".SoilOrganicMatter.", ".Organic.");
                        specificationString = specificationString.Replace("[SoilOrganicMatter]", "[Organic]");
                        specificationString = specificationString.Replace(".OC", ".Carbon");
                        specificationString = specificationString.Replace(".RootCN", ".FOMCNRatio");
                        specificationString = specificationString.Replace(".RootWt", ".FOM");
                        specificationString = specificationString.Replace(".SoilCN", ".SoilCNRatio");
                        specifications[i] = specificationString;
                    }
                }
            }

            foreach (var series in JsonUtilities.ChildrenOfType(root, "Series"))
            {
                if (series["XFieldName"] != null)
                {
                    series["XFieldName"] = series["XFieldName"].ToString().Replace("SoilOrganicMatter", "Organic");
                    series["XFieldName"] = series["XFieldName"].ToString().Replace(".Organic.OC", ".Organic.Carbon");
                }
                if (series["YFieldName"] != null)
                {
                    series["YFieldName"] = series["YFieldName"].ToString().Replace("SoilOrganicMatter", "Organic");
                    series["YFieldName"] = series["YFieldName"].ToString().Replace(".Organic.OC", ".Organic.Carbon");
                }
            }

            foreach (var child in JsonUtilities.ChildrenRecursively(root))
            {
                if (JsonUtilities.Type(child) == "Morris" || JsonUtilities.Type(child) == "Sobol")
                {
                    var parameters = child["Parameters"];
                    for (int i = 0; i < parameters.Count(); i++)
                    {
                        var parameterString = parameters[i]["Path"].ToString();
                        parameterString = parameterString.Replace(".SoilOrganicMatter.", ".Organic.");
                        parameterString = parameterString.Replace("[SoilOrganicMatter]", "[Organic]");
                        parameterString = parameterString.Replace(".OC", ".Carbon");
                        parameters[i]["Path"] = parameterString;
                    }
                }
            }
        }

        /// <summary>
        /// Upgrades to version 65. Rename the 'Analysis' node under soil to 'Chemical'
        /// </summary>
        /// <param name="root">The root JSON token.</param>
        /// <param name="fileName">The name of the apsimx file.</param>
        private static void UpgradeToVersion65(JObject root, string fileName)
        {
            foreach (var chemical in JsonUtilities.ChildrenRecursively(root, "Analysis"))
            {
                var soil = JsonUtilities.Parent(chemical);
                var physical = JsonUtilities.ChildWithName(soil as JObject, "Physical");

                chemical["$type"] = "Models.Soils.Chemical, Models";
                JsonUtilities.RenameModel(chemical, "Chemical");
                if (physical != null && physical["Thickness"] != null)
                {
                    // Move particle size numbers from chemical to physical and make sure layers are mapped.
                    var physicalThickness = physical["Thickness"].Values<double>().ToArray();
                    var chemicalThickness = chemical["Thickness"].Values<double>().ToArray();

                    if (chemical["ParticleSizeSand"] != null && chemical["ParticleSizeSand"].HasValues)
                    {
                        var values = chemical["ParticleSizeSand"].Values<double>().ToArray();
                        if (values.Length < physicalThickness.Length)
                            Array.Resize(ref values, chemicalThickness.Length);
                        var mappedValues = Soils.Standardiser.Layers.MapConcentration(values, chemicalThickness, physicalThickness, values.Last());
                        physical["ParticleSizeSand"] = new JArray(mappedValues);
                    }

                    if (chemical["ParticleSizeSilt"] != null && chemical["ParticleSizeSilt"].HasValues)
                    {
                        var values = chemical["ParticleSizeSilt"].Values<double>().ToArray();
                        if (values.Length < physicalThickness.Length)
                            Array.Resize(ref values, chemicalThickness.Length);
                        var mappedValues = Soils.Standardiser.Layers.MapConcentration(values, chemicalThickness, physicalThickness, values.Last());
                        physical["ParticleSizeSilt"] = new JArray(mappedValues);
                    }

                    if (chemical["ParticleSizeClay"] != null && chemical["ParticleSizeClay"].HasValues)
                    {
                        var values = chemical["ParticleSizeClay"].Values<double>().ToArray();
                        if (values.Length < physicalThickness.Length)
                            Array.Resize(ref values, chemicalThickness.Length);
                        var mappedValues = Soils.Standardiser.Layers.MapConcentration(values, chemicalThickness, physicalThickness, values.Last());
                        physical["ParticleSizeClay"] = new JArray(mappedValues);
                    }

                    // convert ph units
                    var phUnits = physical["PHUnits"];
                    if (phUnits != null)
                    {
                        string phUnitsString = phUnits.ToString();
                        if (phUnitsString == "1")
                        {
                            // pH in water = (pH in CaCl X 1.1045) - 0.1375
                            var ph = physical["PH"].Values<double>().ToArray();
                            ph = MathUtilities.Subtract_Value(MathUtilities.Multiply_Value(ph, 1.1045), 0.1375);
                            chemical["PH"] = new JArray(ph);
                        }
                    }
                }
            }

            foreach (var report in JsonUtilities.ChildrenOfType(root, "Report"))
            {
                JsonUtilities.SearchReplaceReportVariableNames(report, ".Analysis.", ".Chemical.");
            }

            foreach (var factor in JsonUtilities.ChildrenOfType(root, "Factor"))
            {
                var specification = factor["Specification"];
                if (specification != null)
                {
                    var specificationString = specification.ToString();
                    specificationString = specificationString.Replace(".Analysis.", ".Chemical.");
                    specificationString = specificationString.Replace("[Analysis]", "[Chemical]");
                    factor["Specification"] = specificationString;
                }
            }

            foreach (var factor in JsonUtilities.ChildrenOfType(root, "CompositeFactor"))
            {
                var specifications = factor["Specifications"];
                if (specifications != null)
                {
                    for (int i = 0; i < specifications.Count(); i++)
                    {
                        var specificationString = specifications[i].ToString();
                        specificationString = specificationString.Replace(".Analysis.", ".Chemical.");
                        specificationString = specificationString.Replace("[Analysis]", "[Chemical]");
                        specifications[i] = specificationString;
                    }
                }
            }

            foreach (var series in JsonUtilities.ChildrenOfType(root, "Series"))
            {
                if (series["XFieldName"] != null)
                {
                    series["XFieldName"] = series["XFieldName"].ToString().Replace("Analysis", "Chemical");
                }
                if (series["YFieldName"] != null)
                {
                    series["YFieldName"] = series["YFieldName"].ToString().Replace("Analysis", "Chemical");
                }
            }

            foreach (var child in JsonUtilities.ChildrenRecursively(root))
            {
                if (JsonUtilities.Type(child) == "Morris" || JsonUtilities.Type(child) == "Sobol")
                {
                    var parameters = child["Parameters"];
                    for (int i = 0; i < parameters.Count(); i++)
                    {
                        var parameterString = parameters[i]["Path"].ToString();
                        parameterString = parameterString.Replace(".Analysis.", ".Chemical.");
                        parameterString = parameterString.Replace("[Analysis]", "[Chemical]");
                        parameters[i]["Path"] = parameterString;
                    }
                }
            }
        }

        /// <summary>
        /// When a factor is under a factors model, insert a permutation model.
        /// </summary>
        /// <param name="root"></param>
        /// <param name="fileName"></param>
        private static void UpgradeToVersion66(JToken root, string fileName)
        {
            foreach (var factors in JsonUtilities.ChildrenRecursively(root as JObject, "Factors"))
            {
                if (JsonUtilities.Children(factors).Count > 1)
                {
                    var permutationsNode = new JObject();
                    permutationsNode["$type"] = "Models.Factorial.Permutation, Models";
                    JsonUtilities.RenameModel(permutationsNode, "Permutation");
                    permutationsNode["Children"] = factors["Children"];
                    var children = new JArray(permutationsNode);
                    factors["Children"] = children;
                }
            }
        }

        /// <summary>
        /// Upgrades to version 67. Sets the Start and End properties
        /// in clock to the values previously stored in StartDate and EndDate.
        /// </summary>
        /// <param name="root"></param>
        /// <param name="fileName"></param>
        private static void UpgradeToVersion67(JObject root, string fileName)
        {
            foreach (JObject clock in JsonUtilities.ChildrenRecursively(root, "Clock"))
            {
                clock["Start"] = clock["StartDate"];
                clock["End"] = clock["EndDate"];
            }
        }

        /// <summary>
        /// Upgrades to version 68. Removes AgPasture.Sward
        /// </summary>
        /// <param name="root"></param>
        /// <param name="fileName"></param>
        private static void UpgradeToVersion68(JObject root, string fileName)
        {
            foreach (JObject sward in JsonUtilities.ChildrenRecursively(root, "Sward"))
            {
                foreach (JObject pastureSpecies in JsonUtilities.Children(sward))
                {
                    if (pastureSpecies["Name"].ToString().Equals("Ryegrass", StringComparison.InvariantCultureIgnoreCase))
                        JsonUtilities.RenameModel(pastureSpecies, "AGPRyegrass");
                    if (pastureSpecies["Name"].ToString().Equals("WhiteClover", StringComparison.InvariantCultureIgnoreCase))
                        JsonUtilities.RenameModel(pastureSpecies, "AGPWhiteClover");
                    pastureSpecies["ResourceName"] = pastureSpecies["Name"];

                    var swardParentChildren = JsonUtilities.Parent(sward)["Children"] as JArray;
                    swardParentChildren.Add(pastureSpecies);
                }
                sward.Remove();
            }

            bool foundAgPastureWhiteClover = false; // as opposed to a PMF whiteclover
            foreach (JObject pastureSpecies in JsonUtilities.ChildrenRecursively(root, "PastureSpecies"))
            {
                if (pastureSpecies["Name"].ToString().Equals("Ryegrass", StringComparison.InvariantCultureIgnoreCase))
                    JsonUtilities.RenameModel(pastureSpecies, "AGPRyegrass");
                if (pastureSpecies["Name"].ToString().Equals("WhiteClover", StringComparison.InvariantCultureIgnoreCase))
                {
                    JsonUtilities.RenameModel(pastureSpecies, "AGPWhiteClover");
                    foundAgPastureWhiteClover = true;
                }

                pastureSpecies["ResourceName"] = pastureSpecies["Name"];
            }

            foreach (JObject soilCrop in JsonUtilities.ChildrenRecursively(root, "SoilCrop"))
            {
                if (soilCrop["Name"].ToString().Equals("SwardSoil", StringComparison.InvariantCultureIgnoreCase))
                    soilCrop.Remove();
                if (soilCrop["Name"].ToString().Equals("RyegrassSoil", StringComparison.InvariantCultureIgnoreCase))
                    JsonUtilities.RenameModel(soilCrop, "AGPRyegrassSoil");
                if (foundAgPastureWhiteClover && soilCrop["Name"].ToString().Equals("WhiteCloverSoil", StringComparison.InvariantCultureIgnoreCase))
                    JsonUtilities.RenameModel(soilCrop, "AGPWhiteCloverSoil");
            }
        }

        /// <summary>
        /// Upgrades to version 69. Fixes link attributes in manager scripts after
        /// link refactoring.
        /// </summary>
        /// <param name="root">The root JSON token.</param>
        /// <param name="fileName">The name of the .apsimx file.</param>
        private static void UpgradeToVersion69(JObject root, string fileName)
        {
            foreach (ManagerConverter manager in JsonUtilities.ChildManagers(root))
            {
                // The linking code previously had a hack which automatically enabled link by name if the target
                // model type is IFunction or Biomass (or any inherited class thereof). I've removed this hack 
                // from the link resolution code, which means that all such links must be adjusted accordingly.

                // [Link(...)] [Units] [...] Biomass -> [Link(ByName = true, ...)] [Units] [...] Biomass
                manager.ReplaceRegex(@"\[Link\(([^\)]+)\)\]((\s*\[[^\]]+\])*\s*(public|private|protected|internal|static|readonly| )*\s*(IFunction|Biomass|CNReductionForCover|CNReductionForTillage|RunoffModel|WaterTableModel|HeightFunction|DecumulateFunction|EndOfDayFunction|LiveOnEventFunction|AccumulateAtEvent|DailyMeanVPD|CERESDenitrificationWaterFactor|CERESDenitrificationTemperatureFactor|CERESMineralisationFOMCNRFactor|DayCentN2OFractionModel|CERESNitrificationpHFactor|CERESNitrificationWaterFactor|CERESUreaHydrolysisModel|CERESMineralisationWaterFactor|CERESMineralisationTemperatureFactor|CERESNitrificationModel|StringComparisonFunction|AccumulateByDate|AccumulateByNumericPhase|TrackerFunction|ArrayFunction|WangEngelTempFunction|BoundFunction|LinearAfterThresholdFunction|SoilWaterScale|MovingAverageFunction|HoldFunction|DeltaFunction|MovingSumFunction|QualitativePPEffect|AccumulateFunction|AddFunction|AgeCalculatorFunction|AirTemperatureFunction|BellCurveFunction|Constant|DivideFunction|ExponentialFunction|ExpressionFunction|ExternalVariable|LessThanFunction|LinearInterpolationFunction|MaximumFunction|MinimumFunction|MultiplyFunction|OnEventFunction|PhaseBasedSwitch|PhaseLookup|PhaseLookupValue|PhotoperiodDeltaFunction|PhotoperiodFunction|PowerFunction|SigmoidFunction|SoilTemperatureDepthFunction|SoilTemperatureFunction|SoilTemperatureWeightedFunction|SplineInterpolationFunction|StageBasedInterpolation|SubtractFunction|VariableReference|WeightedTemperatureFunction|XYPairs|CanopyPhotosynthesis|RUECO2Function|RUEModel|StorageDMDemandFunction|StorageNDemandFunction|InternodeCohortDemandFunction|BerryFillingRateFunction|TEWaterDemandFunction|FillingRateFunction|AllometricDemandFunction|InternodeDemandFunction|PartitionFractionDemandFunction|PopulationBasedDemandFunction|PotentialSizeDemandFunction|RelativeGrowthRateDemandFunction))", @"[Link(Type = LinkType.Child, ByName = true, $1)]$2");

                // [Link] IFunction -> [Link(ByName = true)] IFunction
                manager.ReplaceRegex(@"\[Link\]((\s*\[[^\]]+\])*\s*(public|private|protected|internal|static|readonly| )*\s*(IFunction|Biomass|CNReductionForCover|CNReductionForTillage|RunoffModel|WaterTableModel|HeightFunction|DecumulateFunction|EndOfDayFunction|LiveOnEventFunction|AccumulateAtEvent|DailyMeanVPD|CERESDenitrificationWaterFactor|CERESDenitrificationTemperatureFactor|CERESMineralisationFOMCNRFactor|DayCentN2OFractionModel|CERESNitrificationpHFactor|CERESNitrificationWaterFactor|CERESUreaHydrolysisModel|CERESMineralisationWaterFactor|CERESMineralisationTemperatureFactor|CERESNitrificationModel|StringComparisonFunction|AccumulateByDate|AccumulateByNumericPhase|TrackerFunction|ArrayFunction|WangEngelTempFunction|BoundFunction|LinearAfterThresholdFunction|SoilWaterScale|MovingAverageFunction|HoldFunction|DeltaFunction|MovingSumFunction|QualitativePPEffect|AccumulateFunction|AddFunction|AgeCalculatorFunction|AirTemperatureFunction|BellCurveFunction|Constant|DivideFunction|ExponentialFunction|ExpressionFunction|ExternalVariable|LessThanFunction|LinearInterpolationFunction|MaximumFunction|MinimumFunction|MultiplyFunction|OnEventFunction|PhaseBasedSwitch|PhaseLookup|PhaseLookupValue|PhotoperiodDeltaFunction|PhotoperiodFunction|PowerFunction|SigmoidFunction|SoilTemperatureDepthFunction|SoilTemperatureFunction|SoilTemperatureWeightedFunction|SplineInterpolationFunction|StageBasedInterpolation|SubtractFunction|VariableReference|WeightedTemperatureFunction|XYPairs|CanopyPhotosynthesis|RUECO2Function|RUEModel|StorageDMDemandFunction|StorageNDemandFunction|InternodeCohortDemandFunction|BerryFillingRateFunction|TEWaterDemandFunction|FillingRateFunction|AllometricDemandFunction|InternodeDemandFunction|PartitionFractionDemandFunction|PopulationBasedDemandFunction|PotentialSizeDemandFunction|RelativeGrowthRateDemandFunction))", @"[Link(Type = LinkType.Child, ByName = true)]$1");

                // Here I assume that all [LinkByPath] links will have a path argument supplied.
                // [LinkByPath(...)] -> [Link(Type = LinkType.Path, ...)]
                manager.ReplaceRegex(@"\[LinkByPath\(([^\)]+)\)", @"[Link(Type = LinkType.Path, $1)");

                // [ParentLink(...)] -> [Link(Type = LinkType.Ancestor, ...)]
                manager.ReplaceRegex(@"\[ParentLink\(([^\)]+)\)", @"[Link(Type = LinkType.Ancestor, $1)");

                // [ParentLink] -> [Link(Type = LinkType.Ancestor, ByName = false)]
                manager.Replace("[ParentLink]", "[Link(Type = LinkType.Ancestor)]", caseSensitive: true);

                // [ScopedLinkByName(...)] -> [Link(ByName = true, ...)]
                manager.ReplaceRegex(@"\[ScopedLinkByName\(([^\)]+)\)", @"[Link(ByName = true, $1)");

                // [ScopedLinkByName] -> [Link(ByName = true)]
                manager.Replace("[ScopedLinkByName]", "[Link(ByName = true)]", caseSensitive: true);

                // [ScopedLink(...)] -> [Link(...)]
                manager.ReplaceRegex(@"\[ScopedLink\(([^\)]+)\)", @"[Link($1)");

                // [ScopedLink] -> [Link]
                manager.Replace("[ScopedLink]", "[Link]", caseSensitive: true);

                // [ChildLinkByName(...)] -> [Link(Type = LinkType.Child, ByName = true, ...)]
                manager.ReplaceRegex(@"\[ChildLinkByName\(([^\)]+)\)", @"[Link(Type = LinkType.Child, ByName = true, $1)");

                // [ChildLinkByName] -> [Link(Type = LinkType.Child, ByName = true)]
                manager.Replace("[ChildLinkByName]", "[Link(Type = LinkType.Child, ByName = true)]", caseSensitive: true);

                // [ChildLink(...)] -> [Link(Type = LinkType.Child, ...)]
                manager.ReplaceRegex(@"\[ChildLink\(([^\)]+)\)", @"[Link(Type = LinkType.Child, $1)");

                // [ChildLink] -> [Link(Type = LinkType.Child)]
                manager.Replace("[ChildLink]", "[Link(Type = LinkType.Child)]", caseSensitive: true);

                manager.Save();
            }
        }

        /// <summary>
        /// Changes the type of the Stock component inital values genotypes array
        /// from StockGeno to SingleGenotypeInits.
        /// </summary>
        /// <param name="root">The root JSON token.</param>
        /// <param name="fileName">The name of the apsimx file.</param>
        private static void UpgradeToVersion70(JObject root, string fileName)
        {
            foreach (var stockNode in JsonUtilities.ChildrenOfType(root, "Stock"))
            {
                // for each element of GenoTypes[]
                var genotypes = stockNode["GenoTypes"];
                for (int i = 0; i < genotypes.Count(); i++)
                {
                    genotypes[i]["$type"] = "Models.GrazPlan.SingleGenotypeInits, Models";
                    double dr = Convert.ToDouble(genotypes[i]["DeathRate"]);
                    double drw = Convert.ToDouble(genotypes[i]["WnrDeathRate"]);
                    genotypes[i]["DeathRate"] = new JArray(new double[] { dr, drw });
                    genotypes[i]["PotFleeceWt"] = genotypes[i]["RefFleeceWt"];
                    genotypes[i]["Conceptions"] = genotypes[i]["Conception"];
                    genotypes[i]["GenotypeName"] = genotypes[i]["Name"];
                }
            }
        }

        /// <summary>
        /// Alters all existing linint functions to have a child variable reference IFunction called XValue instead of a
        /// string property called XProperty that IFunction then had to locate
        /// </summary>
        /// <param name="root">The root JSON token.</param>
        /// <param name="fileName">The name of the apsimx file.</param>
        private static void UpgradeToVersion71(JObject root, string fileName)
        {
            foreach (JObject linint in JsonUtilities.ChildrenRecursively(root, "LinearInterpolationFunction"))
            {
                VariableReference varRef = new VariableReference();
                varRef.Name = "XValue";
                varRef.VariableName = linint["XProperty"].ToString();
                JsonUtilities.AddModel(linint, varRef);
                linint.Remove("XProperty");
            }
        }

        /// <summary>
        /// Remove .Value() from all variable references because it is redundant
        /// </summary>
        /// <param name="root">The root JSON token.</param>
        /// <param name="fileName">The name of the apsimx file.</param>
        private static void UpgradeToVersion72(JObject root, string fileName)
        {
            foreach (var varRef in JsonUtilities.ChildrenRecursively(root, "VariableReference"))
                varRef["VariableName"] = varRef["VariableName"].ToString().Replace(".Value()", "");

            foreach (var report in JsonUtilities.ChildrenOfType(root, "Report"))
                JsonUtilities.SearchReplaceReportVariableNames(report, ".Value()", "");

            foreach (var graph in JsonUtilities.ChildrenOfType(root, "Series"))
            {
                if (graph["XFieldName"] != null)
                    graph["XFieldName"] = graph["XFieldName"].ToString().Replace(".Value()", "");
                if (graph["X2FieldName"] != null)
                    graph["X2FieldName"] = graph["X2FieldName"].ToString().Replace(".Value()", "");
                if (graph["YFieldName"] != null)
                    graph["YFieldName"] = graph["YFieldName"].ToString().Replace(".Value()", "");
                if (graph["Y2FieldName"] != null)
                    graph["Y2FieldName"] = graph["Y2FieldName"].ToString().Replace(".Value()", "");
            }
        }

        /// <summary>
        /// Alters all existing AllometricDemand functions to have a child variable reference IFunction called XValue and YValue instead of 
        /// string property called XProperty and YProperty that it then had to locate.  Aiming to get all things using get for properties
        /// to be doing it via Variable reference so we can stream line scoping rules
        /// </summary>
        /// <param name="root">The root JSON token.</param>
        /// <param name="fileName">The name of the apsimx file.</param>
        private static void UpgradeToVersion73(JObject root, string fileName)
        {
            foreach (JObject Alomet in JsonUtilities.ChildrenRecursively(root, "AllometricDemandFunction"))
            {
                VariableReference XvarRef = new VariableReference();
                XvarRef.Name = "XValue";
                XvarRef.VariableName = Alomet["XProperty"].ToString();
                JsonUtilities.AddModel(Alomet, XvarRef);
                Alomet.Remove("XProperty");
                VariableReference YvarRef = new VariableReference();
                YvarRef.Name = "YValue";
                YvarRef.VariableName = Alomet["YProperty"].ToString();
                JsonUtilities.AddModel(Alomet, YvarRef);
                Alomet.Remove("YProperty");

            }
        }

        /// <summary>
        /// Changes the Surface Organic Matter property FractionFaecesAdded to 1.0
        /// </summary>
        /// <param name="root">The root JSON token.</param>
        /// <param name="fileName">The name of the apsimx file.</param>
        private static void UpgradeToVersion74(JObject root, string fileName)
        {
            foreach (JObject som in JsonUtilities.ChildrenRecursively(root, "SurfaceOrganicMatter"))
                som["FractionFaecesAdded"] = "1.0";
        }

        /// <summary>
        /// Change TreeLeafAreas to ShadeModiers in Tree Proxy
        /// </summary>
        /// <param name="root">The root JSON token.</param>
        /// <param name="fileName">The name of the apsimx file.</param>
        private static void UpgradeToVersion75(JObject root, string fileName)
        {
            foreach (JObject TreeProxy in JsonUtilities.ChildrenRecursively(root, "TreeProxy"))
            {
                TreeProxy["ShadeModifiers"] = TreeProxy["TreeLeafAreas"];
                // ShadeModifiers is sometimes null (not sure why) so fill it with 1s using Heights to get array length
                var SM = TreeProxy["Heights"].Values<double>().ToArray();
                for (int i = 0; i < SM.Count(); i++)
                    SM[i] = 1.0;
                TreeProxy["ShadeModifiers"] = new JArray(SM);
            }
        }

        /// <summary>
        /// Change flow_urea to FlowUrea in soil water
        /// </summary>
        /// <param name="root">The root JSON token.</param>
        /// <param name="fileName">The name of the apsimx file.</param>
        private static void UpgradeToVersion76(JObject root, string fileName)
        {
            foreach (var manager in JsonUtilities.ChildManagers(root))
            {
                if (manager.Replace(".flow_urea", ".FlowUrea"))
                    manager.Save();
            }
            foreach (var report in JsonUtilities.ChildrenOfType(root, "Report"))
            {
                JsonUtilities.SearchReplaceReportVariableNames(report, ".flow_urea", ".FlowUrea");
            }
        }

        /// <summary>
        /// Change the property in Stock to Genotypes
        /// </summary>
        /// <param name="root"></param>
        /// <param name="fileName"></param>
        private static void UpgradeToVersion77(JObject root, string fileName)
        {
            foreach (var manager in JsonUtilities.ChildManagers(root))
            {
                if (manager.Replace(".GenoTypes", ".Genotypes"))
                    manager.Save();
            }
            foreach (var stock in JsonUtilities.ChildrenOfType(root, "Stock"))
            {
                JsonUtilities.SearchReplaceReportVariableNames(stock, ".GenoTypes", ".Genotypes");
            }
        }

        /// <summary>
        /// Change the namespace for SimpleGrazing
        /// </summary>
        /// <param name="root"></param>
        /// <param name="fileName"></param>
        private static void UpgradeToVersion78(JObject root, string fileName)
        {
            foreach (var simpleGrazing in JsonUtilities.ChildrenOfType(root, "SimpleGrazing"))
            {
                simpleGrazing["$type"] = "Models.AgPasture.SimpleGrazing, Models";
            }
        }

        /// <summary>
        /// Change manager method and AgPasture variable names.
        /// </summary>
        /// <param name="root"></param>
        /// <param name="fileName"></param>
        private static void UpgradeToVersion79(JObject root, string fileName)
        {
            Tuple<string, string>[] changes =
            {
                new Tuple<string, string>(".Graze(", ".RemoveBiomass("),
                new Tuple<string, string>(".EmergingTissuesWt",   ".EmergingTissue.Wt"),
                new Tuple<string, string>(".EmergingTissuesN",    ".EmergingTissue.N"),
                new Tuple<string, string>(".DevelopingTissuesWt", ".DevelopingTissue.Wt"),
                new Tuple<string, string>(".DevelopingTissuesN",  ".DevelopingTissue.N"),
                new Tuple<string, string>(".MatureTissuesWt", ".MatureTissue.Wt"),
                new Tuple<string, string>(".MatureTissuesN",  ".MatureTissue.N"),
                new Tuple<string, string>(".DeadTissuesWt", ".DeadTissue.Wt"),
                new Tuple<string, string>(".DeadTissuesN",  ".DeadTissue.N")
            };

            JsonUtilities.RenameVariables(root, changes);
        }

        /// <summary>
        /// Replace ExcelMultiInput with ExcelInput.
        /// Change ExcelInput.FileName from a string into a string[].
        /// </summary>
        /// <param name="root"></param>
        /// <param name="fileName"></param>
        private static void UpgradeToVersion80(JObject root, string fileName)
        {
            // Rename ExcelInput.FileName to FileNames and make it an array.
            foreach (JObject excelInput in JsonUtilities.ChildrenRecursively(root, "ExcelInput"))
            {
                if (excelInput["FileName"] != null)
                    excelInput["FileNames"] = new JArray(excelInput["FileName"].Value<string>());
            }

            // Replace ExcelMultiInput with an ExcelInput.
            foreach (JObject excelMultiInput in JsonUtilities.ChildrenRecursively(root, "ExcelMultiInput"))
            {
                excelMultiInput["$type"] = "Models.PostSimulationTools.ExcelInput, Models";
            }
        }


        /// <summary>
        /// Seperate life cycle process class into Growth, Transfer and Mortality classes.
        /// </summary>
        /// <param name="root"></param>
        /// <param name="fileName"></param>
        private static void UpgradeToVersion81(JObject root, string fileName)
        {
            // Rename ExcelInput.FileName to FileNames and make it an array.
            foreach (JObject LSP in JsonUtilities.ChildrenRecursively(root, "LifeStageProcess"))
            {
                if (int.Parse(LSP["ProcessAction"].ToString()) == 0) //Process is Transfer
                {
                    LSP["$type"] = "Models.LifeCycle.LifeStageTransfer, Models";
                }
                else if (int.Parse(LSP["ProcessAction"].ToString()) == 1) //Process is PhysiologicalGrowth
                {
                    LSP["$type"] = "Models.LifeCycle.LifeStageGrowth, Models";
                }
                else if (int.Parse(LSP["ProcessAction"].ToString()) == 2) //Process is Mortality
                {
                    LSP["$type"] = "Models.LifeCycle.LifeStageMortality, Models";
                }

            }

            foreach (JObject LSRP in JsonUtilities.ChildrenRecursively(root, "LifeStageReproductionProcess"))
            {
                LSRP["$type"] = "Models.LifeCycle.LifeStageReproduction, Models";
            }

            foreach (JObject LSIP in JsonUtilities.ChildrenRecursively(root, "LifeStageImmigrationProcess"))
            {
                LSIP["$type"] = "Models.LifeCycle.LifeStageImmigration, Models";
            }
        }

        /// <summary>
        /// Add Critical N Conc (if not existing) to all Root Objects by copying the maximum N conc
        /// </summary>
        /// <param name="root"></param>
        /// <param name="fileName"></param>
        private static void UpgradeToVersion82(JObject root, string fileName)
        {
            foreach (JObject r in JsonUtilities.ChildrenRecursively(root, "Root"))
            {
                if (JsonUtilities.ChildWithName(r, "CriticalNConc") == null)
                {
                    JObject minNConc = JsonUtilities.ChildWithName(r, "MinimumNConc");
                    if (minNConc == null)
                        throw new Exception("Root has no CriticalNConc or MaximumNConc");

                    VariableReference varRef = new VariableReference();
                    varRef.Name = "CriticalNConc";
                    varRef.VariableName = "[Root].MinimumNConc";
                    JsonUtilities.AddModel(r, varRef);
                }
            }
        }

        /// <summary>
        /// Remove .Value() from everywhere possible.
        /// </summary>
        /// <param name="root"></param>
        /// <param name="fileName"></param>
        private static void UpgradeToVersion83(JObject root, string fileName)
        {
            // 1. Report
            foreach (JObject report in JsonUtilities.ChildrenRecursively(root, "Report"))
            {
                JArray variables = report["VariableNames"] as JArray;
                if (variables == null)
                    continue;

                for (int i = 0; i < variables.Count; i++)
                    variables[i] = variables[i].ToString().Replace(".Value()", "");
            }

            // 2. ExpressionFunction
            foreach (JObject function in JsonUtilities.ChildrenRecursively(root, "ExpressionFunction"))
                function["Expression"] = function["Expression"].ToString().Replace(".Value()", "");
        }

        /// <summary>
        /// Renames the Input.FileName property to FileNames and makes it an array.
        /// </summary>
        /// <param name="root"></param>
        /// <param name="fileName"></param>
        private static void UpgradeToVersion84(JObject root, string fileName)
        {
            foreach (JObject input in JsonUtilities.ChildrenRecursively(root, "Input"))
                if (input["FileName"] != null)
                    input["FileNames"] = new JArray(input["FileName"]);
        }

        /// <summary>
        /// Add a field to the Checkpoints table.
        /// </summary>
        /// <param name="root"></param>
        /// <param name="fileName"></param>
        private static void UpgradeToVersion85(JObject root, string fileName)
        {
            SQLite db = new SQLite();
            var dbFileName = Path.ChangeExtension(fileName, ".db");
            if (File.Exists(dbFileName))
            {
                db.OpenDatabase(dbFileName, false);
                if (db.TableExists("_Checkpoints"))
                {
                    if (!db.GetTableColumns("_Checkpoints").Contains("OnGraphs"))
                    {
                        db.AddColumn("_Checkpoints", "OnGraphs", "integer");
                    }
                }
            }
        }


        /// <summary>
        /// Add new methods structure to OrganArbitrator.
        /// </summary>
        /// <param name="root"></param>
        /// <param name="fileName"></param>
        private static void UpgradeToVersion86(JObject root, string fileName)
        {
            foreach (var arbitrator in JsonUtilities.ChildrenOfType(root, "OrganArbitrator"))
            {
                //remove DMArbitrator, and NArbitrator
                var children = JsonUtilities.Children(arbitrator);
                var exdm = children.Find(c => JsonUtilities.Name(c).Equals("dmArbitrator", StringComparison.OrdinalIgnoreCase));
                JsonUtilities.RemoveChild(arbitrator, JsonUtilities.Name(exdm));

                var exn = children.Find(c => JsonUtilities.Name(c).Equals("nArbitrator", StringComparison.OrdinalIgnoreCase));
                JsonUtilities.RemoveChild(arbitrator, JsonUtilities.Name(exn));

                JsonUtilities.RenameModel(exdm, "ArbitrationMethod");
                JsonUtilities.RenameModel(exn, "ArbitrationMethod");

                //Add DMArbitration
                var dm = JsonUtilities.CreateNewChildModel(arbitrator, "DMArbitration", "Models.PMF.BiomassTypeArbitrator");
                var folder = JsonUtilities.CreateNewChildModel(dm, "PotentialPartitioningMethods", "Models.Core.Folder");
                JsonUtilities.CreateNewChildModel(folder, "ReallocationMethod", "Models.PMF.Arbitrator.ReallocationMethod");
                JsonUtilities.CreateNewChildModel(folder, "AllocateFixationMethod", "Models.PMF.Arbitrator.AllocateFixationMethod");
                JsonUtilities.CreateNewChildModel(folder, "RetranslocationMethod", "Models.PMF.Arbitrator.RetranslocationMethod");
                JsonUtilities.CreateNewChildModel(folder, "SendPotentialDMAllocationsMethod", "Models.PMF.Arbitrator.SendPotentialDMAllocationsMethod");

                folder = JsonUtilities.CreateNewChildModel(dm, "AllocationMethods", "Models.Core.Folder");
                JsonUtilities.CreateNewChildModel(folder, "NutrientConstrainedAllocationMethod", "Models.PMF.Arbitrator.NutrientConstrainedAllocationMethod");
                JsonUtilities.CreateNewChildModel(folder, "DryMatterAllocationsMethod", "Models.PMF.Arbitrator.DryMatterAllocationsMethod");

                JArray dmChildren = dm["Children"] as JArray;
                dmChildren.Add(exdm);

                //Add N Arbitration
                var n = JsonUtilities.CreateNewChildModel(arbitrator, "NArbitration", "Models.PMF.BiomassTypeArbitrator");
                folder = JsonUtilities.CreateNewChildModel(n, "PotentialPartitioningMethods", "Models.Core.Folder");
                JsonUtilities.CreateNewChildModel(folder, "ReallocationMethod", "Models.PMF.Arbitrator.ReallocationMethod");

                folder = JsonUtilities.CreateNewChildModel(n, "ActualPartitioningMethods", "Models.Core.Folder");
                JsonUtilities.CreateNewChildModel(folder, "AllocateFixationMethod", "Models.PMF.Arbitrator.AllocateFixationMethod");
                JsonUtilities.CreateNewChildModel(folder, "RetranslocationMethod", "Models.PMF.Arbitrator.RetranslocationMethod");

                folder = JsonUtilities.CreateNewChildModel(n, "AllocationMethods", "Models.Core.Folder");
                JsonUtilities.CreateNewChildModel(folder, "NitrogenAllocationsMethod", "Models.PMF.Arbitrator.NitrogenAllocationsMethod");

                JArray nChildren = n["Children"] as JArray;
                nChildren.Add(exn);
                var allocatesMethod = JsonUtilities.CreateNewChildModel(n, "AllocateUptakesMethod", "Models.PMF.Arbitrator.AllocateUptakesMethod");

                var water = JsonUtilities.CreateNewChildModel(arbitrator, "WaterUptakeMethod", "Models.PMF.Arbitrator.WaterUptakeMethod");
                var nitrogen = JsonUtilities.CreateNewChildModel(arbitrator, "NitrogenUptakeMethod", "Models.PMF.Arbitrator.NitrogenUptakeMethod");
            }
        }

        /// <summary>
        /// Remove Models.Report namespace.
        /// </summary>
        /// <param name="root"></param>
        /// <param name="fileName"></param>
        private static void UpgradeToVersion87(JObject root, string fileName)
        {
            // Fix type of Report nodes
            foreach (JObject report in JsonUtilities.ChildrenRecursively(root, "Report"))
                report["$type"] = report["$type"].ToString().Replace("Report.Report", "Report");

            // Fix type of all models in the now-removed Models.Graph namespace
            foreach (JObject model in JsonUtilities.ChildrenRecursively(root))
                model["$type"] = model["$type"].ToString().Replace("Models.Graph.", "Models.");

            // Fix graph axes - these are a property of graphs, not a model themselves
            foreach (JObject graph in JsonUtilities.ChildrenRecursively(root, "Graph"))
            {
                JArray axes = graph["Axis"] as JArray;
                if (axes != null)
                    foreach (JObject axis in axes)
                        axis["$type"] = axis["$type"].ToString().Replace("Models.Graph", "Models");
            }

            // Fix nutrient directed graphs - the nodes/arcs are not children, but
            // need to have their types fixed.
            foreach (JObject nutrient in JsonUtilities.ChildrenRecursively(root, "Nutrient"))
            {
                JObject directedGraph = nutrient["DirectedGraphInfo"] as JObject;
                if (directedGraph != null)
                {
                    directedGraph["$type"] = directedGraph["$type"].ToString().Replace("Models.Graph.", "Models.");
                    JArray nodes = directedGraph["Nodes"] as JArray;
                    if (nodes != null)
                        foreach (JObject node in nodes)
                            node["$type"] = node["$type"].ToString().Replace("Models.Graph.", "Models.");
                    JArray arcs = directedGraph["Arcs"] as JArray;
                    if (arcs != null)
                        foreach (JObject arc in arcs)
                            arc["$type"] = arc["$type"].ToString().Replace("Models.Graph.", "Models.");
                }
            }

            // Replace ExcelMultiInput with an ExcelInput.
            foreach (ManagerConverter manager in JsonUtilities.ChildManagers(root))
            {
                manager.Replace("Models.Report", "Models");
                manager.Replace("using Report", "using Models");
                //manager.ReplaceRegex("(using Models.+)using Models", "$1");
                manager.Replace("Report.Report", "Report");

                manager.Replace("Models.Graph", "Models");
                manager.Replace("Graph.Graph", "Graph");

                List<string> usingStatements = manager.GetUsingStatements().ToList();
                usingStatements.Remove("Models.Graph");
                usingStatements.Remove("Graph");

                manager.SetUsingStatements(usingStatements.Distinct());

                manager.Save();
            }
        }

        /// <summary>
        /// Replace SoilWater model with WaterBalance model.
        /// </summary>
        /// <param name="root"></param>
        /// <param name="fileName"></param>
        private static void UpgradeToVersion88(JObject root, string fileName)
        {
            foreach (JObject soilWater in JsonUtilities.ChildrenRecursively(root, "SoilWater"))
            {
                soilWater["$type"] = "Models.WaterModel.WaterBalance, Models";
                soilWater["ResourceName"] = "WaterBalance";
                if (soilWater["discharge_width"] != null)
                    soilWater["DischargeWidth"] = soilWater["discharge_width"];
                if (soilWater["catchment_area"] != null)
                    soilWater["CatchmentArea"] = soilWater["catchment_area"];
            }

            foreach (var manager in JsonUtilities.ChildManagers(root))
            {
                bool managerChanged = false;

                var declarations = manager.GetDeclarations();
                foreach (var declaration in declarations)
                {
                    if (declaration.TypeName == "SoilWater")
                    {
                        declaration.TypeName = "ISoilWater";
                        managerChanged = true;
                    }
                }

                if (managerChanged)
                {
                    manager.SetDeclarations(declarations);

                    var usings = manager.GetUsingStatements().ToList();
                    if (!usings.Contains("Models.Interfaces"))
                    {
                        usings.Add("Models.Interfaces");
                        manager.SetUsingStatements(usings);
                    }
                }

                if (manager.Replace(" as SoilWater", ""))
                    managerChanged = true;
                if (manager.Replace("solute_flow_eff", "SoluteFlowEfficiency"))
                    managerChanged = true;
                if (manager.Replace("solute_flux_eff", "SoluteFluxEfficiency"))
                    managerChanged = true;
                if (manager.Replace("[EventSubscribe(\"Commencing\")", "[EventSubscribe(\"StartOfSimulation\")"))
                    managerChanged = true;

                if (managerChanged)
                    manager.Save();
            }

            foreach (var report in JsonUtilities.ChildrenOfType(root, "Report"))
            {
                JsonUtilities.SearchReplaceReportVariableNames(report, "solute_flow_eff", "SoluteFlowEfficiency");
                JsonUtilities.SearchReplaceReportVariableNames(report, "solute_flux_eff", "SoluteFluxEfficiency");
            }

        }

        /// <summary>
        /// Replace 'avg' with 'mean' in report variables.
        /// </summary>
        /// <param name="root"></param>
        /// <param name="fileName"></param>
        private static void UpgradeToVersion89(JObject root, string fileName)
        {
            foreach (var report in JsonUtilities.ChildrenOfType(root, "Report"))
                JsonUtilities.SearchReplaceReportVariableNames(report, "avg of ", "mean of ");
        }

        /// <summary>
        /// Fixes a bug where a manager script's children were being serialized.
        /// When attempting to reopen the file, the script's type cannot be resolved.
        /// This converter will strip out all script children of managers under replacements.
        /// </summary>
        /// <param name="root">Root node.</param>
        /// <param name="fileName">Path to the .apsimx file.</param>
        private static void UpgradeToVersion90(JObject root, string fileName)
        {
            foreach (JObject replacements in JsonUtilities.ChildrenRecursively(root, "Replacements"))
                foreach (JObject manager in JsonUtilities.ChildrenRecursively(root, "Manager"))
                    JsonUtilities.RemoveChild(manager, "Script");
        }

        /// <summary>
        /// </summary>
        /// <param name="root"></param>
        /// <param name="fileName"></param>
        private static void UpgradeToVersion91(JObject root, string fileName)
        {
            Tuple<string, string>[] changes =
            {
                new Tuple<string, string>(".HarvestableWt",          ".Harvestable.Wt"),
                new Tuple<string, string>(".HarvestableN",           ".Harvestable.N"),
                new Tuple<string, string>(".StandingHerbageWt",      ".Standing.Wt"),
                new Tuple<string, string>(".StandingHerbageN",       ".Standing.N"),
                new Tuple<string, string>(".StandingHerbageNConc",   ".Standing.NConc"),
                new Tuple<string, string>(".StandingLiveHerbageWt",  ".StandingLive.Wt"),
                new Tuple<string, string>(".StandingLiveHerbageN",   ".StandingLive.N"),
                new Tuple<string, string>(".StandingDeadHerbageWt",  ".StandingDead.Wt"),
                new Tuple<string, string>(".StandingDeadHerbageN",   ".StandingDead.N"),
                new Tuple<string, string>(".HerbageDigestibility",   ".Standing.Digestibility"),
                new Tuple<string, string>(".RootDepthMaximum",       ".Root.RootDepthMaximum"),
                new Tuple<string, string>("[AGPRyeGrass].RootLengthDensity", "[AGPRyeGrass].Root.RootLengthDensity"),
                new Tuple<string, string>("[AGPWhiteClover].RootLengthDensity", "[AGPWhiteClover].Root.RootLengthDensity"),
                new Tuple<string, string>("[AGPLucerne].RootLengthDensity", "[AGPLucerne].Root.RootLengthDensity")
            };
            JsonUtilities.RenameVariables(root, changes);
        }

        /// <summary>
        /// Change names of a couple of parameters in SimpleGrazing.
        /// </summary>
        /// <param name="root">Root node.</param>
        /// <param name="fileName">Path to the .apsimx file.</param>
        private static void UpgradeToVersion92(JObject root, string fileName)
        {
            foreach (JObject simpleGrazing in JsonUtilities.ChildrenRecursively(root, "SimpleGrazing"))
            {
                simpleGrazing["FractionExcretedNToDung"] = simpleGrazing["FractionOfBiomassToDung"];
                if (simpleGrazing["FractionNExportedInAnimal"] == null)
                    simpleGrazing["FractionNExportedInAnimal"] = 0.75;
            }

            Tuple<string, string>[] changes =
            {
                new Tuple<string, string>(".AmountDungCReturned",  ".AmountDungWtReturned")
            };
            JsonUtilities.RenameVariables(root, changes);
        }

        /// <summary>
        /// In SimpleGrazin, Turn "Fraction of defoliated N leaving the system" into a fraction of defoliated N going to soil.
        /// </summary>
        /// <param name="root">Root node.</param>
        /// <param name="fileName">Path to the .apsimx file.</param>
        private static void UpgradeToVersion93(JObject root, string fileName)
        {
            foreach (JObject simpleGrazing in JsonUtilities.ChildrenRecursively(root, "SimpleGrazing"))
            {
                if (simpleGrazing["FractionNExportedInAnimal"] != null)
                {
                    var fractionNExportedInAnimal = Convert.ToDouble(simpleGrazing["FractionNExportedInAnimal"].Value<double>());
                    simpleGrazing["FractionDefoliatedNToSoil"] = 1 - fractionNExportedInAnimal;

                }
                if (simpleGrazing["FractionExcretedNToDung"] != null)
                {
                    var fractionExcretedNToDung = simpleGrazing["FractionExcretedNToDung"] as JArray;
                    if (fractionExcretedNToDung.Count > 0)
                        simpleGrazing["CNRatioDung"] = "NaN";
                }
            }
        }

        /// <summary>
        /// Convert stock genotypes array into GenotypeCross child models.
        /// </summary>
        /// <param name="root">Root node.</param>
        /// <param name="fileName">Path to the .apsimx file.</param>
        private static void UpgradeToVersion94(JObject root, string fileName)
        {
            foreach (JObject stock in JsonUtilities.ChildrenRecursively(root, "Stock"))
            {
                var oldGenotypes = stock["Genotypes"] as JArray;
                if (oldGenotypes != null)
                {
                    var newGenotypes = new JArray();
                    foreach (var oldgenotype in oldGenotypes)
                    {
                        var genotypeCross = new JObject();
                        genotypeCross["$type"] = "Models.GrazPlan.GenotypeCross, Models";
                        genotypeCross["Name"] = oldgenotype["GenotypeName"];
                        var oldgenotypeDeathRates = oldgenotype["DeathRate"] as JArray;
                        if (oldgenotypeDeathRates != null && oldgenotypeDeathRates.Count == 2)
                        {
                            genotypeCross["MatureDeathRate"] = oldgenotypeDeathRates[0];
                            genotypeCross["WeanerDeathRate"] = oldgenotypeDeathRates[1];
                        }
                        genotypeCross["Conception"] = oldgenotype["Conceptions"];

                        if (string.IsNullOrEmpty(oldgenotype["DamBreed"].ToString()))
                            genotypeCross["PureBredBreed"] = oldgenotype["GenotypeName"];
                        else if (string.IsNullOrEmpty(oldgenotype["SireBreed"].ToString()))
                            genotypeCross["PureBredBreed"] = oldgenotype["DamBreed"];
                        else
                            genotypeCross["DamBreed"] = oldgenotype["DamBreed"];
                        genotypeCross["SireBreed"] = oldgenotype["SireBreed"];
                        genotypeCross["Generation"] = oldgenotype["Generation"];
                        genotypeCross["SRW"] = oldgenotype["SRW"];
                        genotypeCross["PotFleeceWt"] = oldgenotype["PotFleeceWt"];
                        genotypeCross["MaxFibreDiam"] = oldgenotype["MaxFibreDiam"];
                        genotypeCross["FleeceYield"] = oldgenotype["FleeceYield"];
                        genotypeCross["PeakMilk"] = oldgenotype["PeakMilk"];
                        newGenotypes.Add(genotypeCross);
                    }
                    stock.Remove("Genotypes");
                    if (newGenotypes.Count > 0)
                        stock["Children"] = newGenotypes;
                }
            }
            Tuple<string, string>[] changes =
            {
                new Tuple<string, string>(".GenotypeNamesAll()",  ".Genotypes.Names.ToArray()")
            };
            if (JsonUtilities.RenameVariables(root, changes))
            {
                // The replacement is in a manager. Need to make sure that LINQ is added as a using
                // because the .ToArray() depends on it.
                foreach (var manager in JsonUtilities.ChildManagers(root))
                {
                    var usings = manager.GetUsingStatements().ToList();
                    if (usings.Find(u => u.Contains("System.Linq")) == null)
                    {
                        usings.Add("System.Linq");
                        manager.SetUsingStatements(usings);
                        manager.Save();
                    }
                }
            }
        }

        /// <summary>
        /// Change initialDM on Generic organ and root from a single value to a BiomassPoolType so each type can be sepcified
        /// </summary>
        /// <param name="root">Root node.</param>
        /// <param name="fileName">Path to the .apsimx file.</param>
        private static void UpgradeToVersion95(JObject root, string fileName)
        {
            // Remove initalDM model and replace with initialBiomass object
            foreach (string org in new List<string>() { "GenericOrgan", "Root" })
            {
                foreach (JObject O in JsonUtilities.ChildrenRecursively(root, org))
                {
                    if (O["Enabled"].ToString() == "True")
                    {
                        string initName = org == "GenericOrgan" ? "InitialWtFunction" : "InitialDM";
                        JObject InitialWt = JsonUtilities.CreateNewChildModel(O, "InitialWt", "Models.PMF.BiomassDemand");
                        JObject Structural = JsonUtilities.ChildWithName(O, initName).DeepClone() as JObject;
                        Structural["Name"] = "Structural";
                        JArray ChildFunctions = new JArray();
                        ChildFunctions.Add(Structural);
                        InitialWt["Children"] = ChildFunctions;
                        JsonUtilities.AddConstantFunctionIfNotExists(InitialWt, "Metabolic", "0.0");
                        JsonUtilities.AddConstantFunctionIfNotExists(InitialWt, "Storage", "0.0");
                        JsonUtilities.RemoveChild(O, initName);
                    }
                }
            }
            // Altermanager code where initial root wt is being set.
            foreach (var manager in JsonUtilities.ChildrenOfType(root, "Manager"))
            {
                string code = manager["Code"].ToString();
                string[] lines = code.Split('\n');
                bool ContainsZoneInitalDM = false;
                for (int i = 0; i < lines.Count(); i++)
                {
                    if (lines[i].Contains("Root.ZoneInitialDM.Add(") && (ContainsZoneInitalDM == false))
                    {
                        ContainsZoneInitalDM = true;
                        string InitialDM = lines[i].Split('(')[1].Replace(";", "").Replace(")", "").Replace("\r", "").Replace("\n", "");
                        string NewCode = "BiomassDemand InitialDM = new BiomassDemand();\r\n" +
                                         "Constant InitStruct = new Constant();\r\n" +
                                         "InitStruct.FixedValue = " + InitialDM + ";\r\n" +
                                         "InitialDM.Structural = InitStruct;\r\n" +
                                         "Constant InitMetab = new Constant();\r\n" +
                                         "InitMetab.FixedValue = 0;\r\n" +
                                         "InitialDM.Metabolic = InitMetab;\r\n" +
                                         "Constant InitStor = new Constant();\r\n" +
                                         "InitStor.FixedValue = 0;\r\n" +
                                         "InitialDM.Storage = InitStor;\r\n" +
                                         lines[i].Split('(')[0] + "(InitialDM);\r\n";
                        lines[i] = NewCode;
                    }
                    else if (lines[i].Contains("Root.ZoneInitialDM.Add("))
                    {
                        string InitialDM = lines[i].Split('(')[1].Replace(";", "").Replace(")", "").Replace("\r", "").Replace("\n", "");
                        lines[i] = "InitStruct.FixedValue = " + InitialDM + ";\r\n" +
                                    lines[i].Split('(')[0] + "(InitialDM);\r\n";
                    }
                }

                if (ContainsZoneInitalDM)
                {
                    string newCode = "using Models.Functions;\r\n";
                    foreach (string line in lines)
                    {
                        newCode += line + "\n";
                    }
                    manager["Code"] = newCode;
                }
            }
        }

        /// <summary>
        /// Add RootShape to all simulations.
        /// </summary>
        /// <param name="root">Root node.</param>
        /// <param name="fileName">Path to the .apsimx file.</param>
        private static void UpgradeToVersion96(JObject root, string fileName)
        {
            foreach (JObject thisRoot in JsonUtilities.ChildrenRecursively(root, "Root"))
            {
                if (JsonUtilities.ChildrenRecursively(thisRoot, "RootShapeCylindre").Count == 0 &&
                    JsonUtilities.ChildrenRecursively(thisRoot, "RootShapeSemiCircle").Count == 0 &&
                    JsonUtilities.ChildrenRecursively(thisRoot, "RootShapeSemiCircleSorghum").Count == 0 &&
                    JsonUtilities.ChildrenRecursively(thisRoot, "RootShapeSemiEllipse").Count == 0)
                {
                    JArray rootChildren = thisRoot["Children"] as JArray;
                    if (rootChildren != null && rootChildren.Count > 0)
                    {
                        JToken thisPlant = JsonUtilities.Parent(thisRoot);

                        JArray rootShapeChildren = new JArray();
                        string type;

                        if (thisPlant["CropType"].ToString() == "Sorghum")
                        {
                            type = "Models.Functions.RootShape.RootShapeSemiCircleSorghum, Models";
                        }
                        else if (thisPlant["CropType"].ToString() == "C4Maize")
                        {
                            type = "Models.Functions.RootShape.RootShapeSemiCircle, Models";
                        }
                        else
                        {
                            type = "Models.Functions.RootShape.RootShapeCylindre, Models";
                        }

                        JObject rootShape = new JObject
                        {
                            ["$type"] = type,
                            ["Name"] = "RootShape",
                            ["Children"] = rootShapeChildren
                        };
                        rootChildren.AddFirst(rootShape);
                    }
                }
            }
        }

        /// <summary>
        /// Add RootShape to all simulations.
        /// </summary>
        /// <param name="root">Root node.</param>
        /// <param name="fileName">Path to the .apsimx file.</param>
        private static void UpgradeToVersion97(JObject root, string fileName)
        {
            foreach (JObject AirTempFunc in JsonUtilities.ChildrenOfType(root, "AirTemperatureFunction"))
            {
                JObject tempResponse = JsonUtilities.ChildWithName(AirTempFunc, "XYPairs");
                tempResponse["Name"] = "TemperatureResponse";
            }
        }

        /// <summary>
        /// Convert stock animalparamset
        /// </summary>
        /// <param name="root">Root node.</param>
        /// <param name="fileName">Path to the .apsimx file.</param>
        private static void UpgradeToVersion98(JObject root, string fileName)
        {
            foreach (JObject paramSet in JsonUtilities.ChildrenRecursively(root, "AnimalParamSet"))
            {
                paramSet["$type"] = "Models.GrazPlan.Genotype, Models";
            }
        }

        /// <summary>
        /// Add InterpolationMethod to AirTemperature Function.
        /// </summary>
        /// <param name="root">Root node.</param>
        /// <param name="fileName">Path to the .apsimx file.</param>
        private static void UpgradeToVersion99(JObject root, string fileName)
        {
            foreach (JObject AirTempFunc in JsonUtilities.ChildrenOfType(root, "AirTemperatureFunction"))
            {
                AirTempFunc["agregationMethod"] = "0";
                JsonUtilities.AddModel(AirTempFunc, typeof(ThreeHourSin), "InterpolationMethod");
            }
        }

        /// <summary>
        /// Change SimpleGrazing.FractionDefoliatedNToSoil from a scalar to an array.
        /// </summary>
        /// <param name="root">Root node.</param>
        /// <param name="fileName">Path to the .apsimx file.</param>
        private static void UpgradeToVersion100(JObject root, string fileName)
        {
            foreach (var simpleGrazing in JsonUtilities.ChildrenOfType(root, "SimpleGrazing"))
            {
                if (simpleGrazing["FractionDefoliatedNToSoil"] != null)
                {
                    var arr = new JArray();
                    arr.Add(simpleGrazing["FractionDefoliatedNToSoil"].Value<double>());
                    simpleGrazing["FractionDefoliatedNToSoil"] = arr;
                }
            }
        }

        /// <summary>
        /// Add canopy width Function.
        /// </summary>
        /// <param name="root">Root node.</param>
        /// <param name="fileName">Path to the .apsimx file.</param>
        private static void UpgradeToVersion101(JObject root, string fileName)
        {
            foreach (JObject Leaf in JsonUtilities.ChildrenOfType(root, "Leaf"))
            {
                JsonUtilities.AddConstantFunctionIfNotExists(Leaf, "WidthFunction", "0");

                VariableReference varRef = new VariableReference();
                varRef.Name = "DepthFunction";
                varRef.VariableName = "[Leaf].Height";

                JsonUtilities.AddModel(Leaf, varRef);
            }
        }

        /// <summary>
        /// Rename Models.Sensitivity.CroptimizR to Models.Optimisation.CroptimizR.
        /// </summary>
        /// <param name="root">Root node.</param>
        /// <param name="fileName">Path to the .apsimx file.</param>
        private static void UpgradeToVersion102(JObject root, string fileName)
        {
            foreach (JObject croptimizR in JsonUtilities.ChildrenRecursively(root, "CroptimizR"))
                croptimizR["$type"] = croptimizR["$type"].ToString().Replace("Sensitivity", "Optimisation");
        }

        /// <summary>
        /// Rename TemperatureResponse to Response on Interpolate functions.
        /// </summary>
        /// <param name="root">Root node.</param>
        /// <param name="fileName">Path to the .apsimx file.</param>
        private static void UpgradeToVersion103(JObject root, string fileName)
        {
            foreach (JObject atf in JsonUtilities.ChildrenRecursively(root, "AirTemperatureFunction"))
            {
                atf["$type"] = "Models.Functions.HourlyInterpolation, Models";
                foreach (JObject c in atf["Children"])
                {
                    if (c["Name"].ToString() == "TemperatureResponse")
                    {
                        c["Name"] = "Response";
                    }
                }
                foreach (JObject cultivar in JsonUtilities.ChildrenRecursively(root, "Cultivar"))
                {
                    if (!cultivar["Command"].HasValues)
                        continue;

                    foreach (JValue command in cultivar["Command"].Children())
                    {
                        command.Value = command.Value.ToString().Replace(".TemperatureResponse", ".Response");
                    }
                }
            }
        }


        /// <summary>
        /// Add expression function to replace direct call to structure in nodenumberphase
        /// </summary>
        /// <param name="root">The root JSON token.</param>
        /// <param name="fileName">The name of the apsimx file.</param>
        private static void UpgradeToVersion104(JObject root, string fileName)
        {
            foreach (JObject NNP in JsonUtilities.ChildrenRecursively(root, "NodeNumberPhase"))
            {
                VariableReference varRef = new VariableReference();
                varRef.Name = "LeafTipNumber";
                varRef.VariableName = "[Structure].LeafTipsAppeared";
                JsonUtilities.AddModel(NNP, varRef);
            }
        }


        /// <summary>
        /// Add expression function to replace direct call to structure in nodenumberphase
        /// </summary>
        /// <param name="root">The root JSON token.</param>
        /// <param name="fileName">The name of the apsimx file.</param>
        private static void UpgradeToVersion105(JObject root, string fileName)
        {
            foreach (JObject LAP in JsonUtilities.ChildrenRecursively(root, "LeafAppearancePhase"))
            {
                VariableReference varRef = new VariableReference();
                varRef.Name = "FinalLeafNumber";
                varRef.VariableName = "[Structure].FinalLeafNumber";
                JsonUtilities.AddModel(LAP, varRef);
            }
        }

        /// <summary>
        /// Change Nutrient.FOMC and Nutrient.FOMN to Nutrient.FOM.C and Nutrient.FOM.N
        /// </summary>
        /// <param name="root">The root JSON token.</param>
        /// <param name="fileName">The name of the apsimx file.</param>
        private static void UpgradeToVersion106(JObject root, string fileName)
        {
            Tuple<string, string>[] changes =
            {
                new Tuple<string, string>("utrient.FOMC",  "utrient.FOM.C"),
                new Tuple<string, string>("utrient.FOMN",  "utrient.FOM.N")
            };

            JsonUtilities.RenameVariables(root, changes);

            // Add Models.Soils.Nutrients namespace to all manager files that
            // reference Nutrient or Solute.

            foreach (var manager in JsonUtilities.ChildManagers(root))
            {
                var code = manager.ToString();
                if (code != null && (code.Contains("Nutrient") || code.Contains("Solute")))
                {
                    var usingLines = manager.GetUsingStatements().ToList();
                    usingLines.Add("Models.Soils.Nutrients");
                    manager.SetUsingStatements(usingLines);
                    manager.Save();
                }
            }
        }

        /// <summary>
        /// Add expression function to replace direct call to structure in LeafAppearancePhase
        /// </summary>
        /// <param name="root">The root JSON token.</param>
        /// <param name="fileName">The name of the apsimx file.</param>
        private static void UpgradeToVersion107(JObject root, string fileName)
        {
            foreach (JObject LAP in JsonUtilities.ChildrenRecursively(root, "LeafAppearancePhase"))
            {
                ExpressionFunction expFunction = new ExpressionFunction();
                expFunction.Name = "LeafNumber";
                expFunction.Expression = "[Leaf].ExpandedCohortNo + [Leaf].NextExpandingLeafProportion";
                JsonUtilities.AddModel(LAP, expFunction);

                VariableReference varRef1 = new VariableReference();
                varRef1.Name = "FullyExpandedLeafNo";
                varRef1.VariableName = "[Leaf].ExpandedCohortNo";
                JsonUtilities.AddModel(LAP, varRef1);

                VariableReference varRef2 = new VariableReference();
                varRef2.Name = "InitialisedLeafNumber";
                varRef2.VariableName = "[Leaf].InitialisedCohortNo";
                JsonUtilities.AddModel(LAP, varRef2);

            }
        }

        /// <summary>
        /// Upgrade to version 108.
        /// </summary>
        /// <param name="root"></param>
        /// <param name="fileName"></param>
        private static void UpgradeToVersion108(JObject root, string fileName)
        {
            Tuple<string, string>[] changes =
            {
                new Tuple<string, string>("Wheat.Structure.HaunStage",          "Wheat.Phenology.HaunStage"),
                new Tuple<string, string>("[Wheat].Structure.HaunStage",          "[Wheat].Phenology.HaunStage"),
                new Tuple<string, string>("Wheat.Structure.PTQ",          "Wheat.Phenology.PTQ"),
                new Tuple<string, string>("[Wheat].Structure.PTQ",          "[Wheat].Phenology.PTQ")
            };
            JsonUtilities.RenameVariables(root, changes);
        }

        /// <summary>
        /// Create Models.Climate namespace.
        /// The following types will be moved into Models.Climate:
        /// - ControlledEnvironment
        /// - SlopeEffectsOnWeather
        /// - Weather
        /// - WeatherSampler
        /// </summary>
        /// <param name="root">The root JSON token.</param>
        /// <param name="fileName">The name of the apsimx file.</param>
        private static void UpgradeToVersion109(JObject root, string fileName)
        {
            Type[] typesToMove = new Type[] { typeof(ControlledEnvironment), typeof(SlopeEffectsOnWeather), typeof(Weather), typeof(WeatherSampler) };

            foreach (Type type in typesToMove)
                foreach (JObject instance in JsonUtilities.ChildrenRecursively(root, type.Name))
                    if (!instance["$type"].ToString().Contains("Models.Climate"))
                        instance["$type"] = instance["$type"].ToString().Replace("Models.", "Models.Climate.");

            foreach (ManagerConverter manager in JsonUtilities.ChildManagers(root))
            {
                string code = manager.ToString();
                if (code == null)
                    continue;
                foreach (Type type in typesToMove)
                {
                    if (code.Contains(type.Name))
                    {
                        List<string> usings = manager.GetUsingStatements().ToList();
                        usings.Add("Models.Climate");
                        manager.SetUsingStatements(usings);
                        manager.Save();
                        break;
                    }
                }
            }
        }

        /// <summary>
<<<<<<< HEAD
        /// Upgrade to version 109. Lots of breaking changes to class Plant.
        /// </summary>
        /// <param name="root">The root json token.</param>
        /// <param name="fileName">The name of the apsimx file.</param>
        private static void UpgradeToVersion110(JObject root, string fileName)
        {
            var changes = new Tuple<string, string>[]
            {
                new Tuple<string, string>("Plant.Canopy", "Plant.Leaf"),
                new Tuple<string, string>("[Plant].Canopy", "[Plant].Leaf"),
                new Tuple<string, string>("plant.Canopy", "plant.Leaf"),
                new Tuple<string, string>("[plant].Canopy", "[plant].Leaf"),
                new Tuple<string, string>("Wheat.Canopy", "Wheat.Leaf"),
                new Tuple<string, string>("[Wheat].Canopy", "[Wheat].Leaf"),
                new Tuple<string, string>("wheat.Canopy", "wheat.Leaf"),
                new Tuple<string, string>("[wheat].Canopy", "[wheat].Leaf"),
                new Tuple<string, string>("[Phenology].CurrentPhaseName", "[Phenology].CurrentPhase.Name"),
                new Tuple<string, string>("[phenology].CurrentPhaseName", "[phenology].CurrentPhase.Name"),
                new Tuple<string, string>("Phenology.CurrentPhaseName", "Phenology.CurrentPhase.Name"),
                new Tuple<string, string>("phenology.CurrentPhaseName", "phenology.CurrentPhase.Name"),
                new Tuple<string, string>("[Plant].Phenology.DaysAfterSowing", "[Plant].DaysAfterSowing"),
                new Tuple<string, string>("Plant.Phenology.DaysAfterSowing", "Plant.DaysAfterSowing"),
                new Tuple<string, string>("Phenology.DaysAfterSowing", "DaysAfterSowing"),
                new Tuple<string, string>("[Phenology].DaysAfterSowing", "[Plant].DaysAfterSowing"),
            };
            JsonUtilities.RenameVariables(root, changes);

            // Some more complicated changes to manager code.
            foreach (ManagerConverter manager in JsonUtilities.ChildManagers(root))
            {
                ConvertPlantPropertyToDirectLink(manager, "Root", "Models.PMF.Organs");
                ConvertPlantPropertyToDirectLink(manager, "Structure", "Models.PMF.Struct");
                ConvertPlantPropertyToDirectLink(manager, "Phenology", "Models.PMF.Phen");
            }

            void ConvertPlantPropertyToDirectLink(ManagerConverter manager, string property, string nameSpace)
            {
                string code = manager.ToString();
                if (code == null)
                    return;
                if (code.Contains($".{property}."))
                {
                    manager.AddUsingStatement(nameSpace);

                    string plantName = Regex.Match(code, $@"(\w+)\.{property}\.").Groups[1].Value;
                    JObject zone = JsonUtilities.Ancestor(manager.Token, typeof(Zone));
                    if (zone == null)
                    {
                        JObject replacements = JsonUtilities.Ancestor(manager.Token, typeof(Replacements));
                        if (replacements != null)
                        {
                            JObject replacement = JsonUtilities.ChildrenRecursively(root).Where(j => j != manager.Token && j["Name"].ToString() == manager.Token["Name"].ToString()).FirstOrDefault();
                            if (replacement != null)
                                zone = JsonUtilities.Ancestor(replacement, typeof(Zone));
                        }
                    }

                    int numPlantsInZone = JsonUtilities.ChildrenRecursively(zone, "Plant").Count(p => p["Name"].ToString() == plantName);

                    bool isOptional = false;
                    Declaration plantLink = manager.GetDeclarations().Find(d => d.InstanceName == plantName);
                    if (plantLink != null)
                    {
                        string linkAttribute = plantLink.Attributes.Find(a => a.Contains("[Link"));
                        if (linkAttribute != null && linkAttribute.Contains("IsOptional = true"))
                            isOptional = true;
                    }

                    string link;
                    if (string.IsNullOrEmpty(plantName) || numPlantsInZone == 0)
                        link = $"[Link{(isOptional ? "(IsOptional = true)" : "")}]";
                    else
                        link = $"[Link(Type = LinkType.Path, Path = \"[{plantName}].{property}\"{(isOptional ? ", IsOptional = true" : "")})]";

                    string memberName = property[0].ToString().ToLower() + property.Substring(1);
                    manager.AddDeclaration(property, memberName, new string[1] { link });

                    if (!string.IsNullOrEmpty(plantName))
                        manager.ReplaceRegex($"([^\"]){plantName}\\.{property}", $"$1{memberName}");
                    manager.Save();
                }
=======
        /// Add canopy width Function.
        /// </summary>
        /// <param name="root">Root node.</param>
        /// <param name="fileName">Path to the .apsimx file.</param>
        private static void UpgradeToVersion110(JObject root, string fileName)
        {
            foreach (JObject Root in JsonUtilities.ChildrenOfType(root, "Root"))
                JsonUtilities.AddConstantFunctionIfNotExists(Root, "RootDepthStressFactor", "1");
        }

        /// <summary>
        /// Modify manager scripts to use the new generic model locator API.
        /// </summary>
        /// <param name="root">Root node.</param>
        /// <param name="fileName">Path to the .apsimx file.</param>
        private static void UpgradeToVersion111(JObject root, string fileName)
        {
            foreach (ManagerConverter manager in JsonUtilities.ChildManagers(root))
            {
                // Apsim.Get(model, path) -> model.FindByPath(path)?.Value
                FixApsimGet(manager);

                // Apsim.FullPath(model) -> model.FullPath
                FixFullPath(manager);

                // Apsim.GetVariableObject(model, path) -> model.FindByPath(path)
                FixGetVariableObject(manager);

                // Apsim.Ancestor<T>(model) -> model.FindAncestor<T>()
                FixAncestor(manager);

                // Apsim.Siblings(model) -> model.FindAllSiblings()
                FixSiblings(manager);

                // Apsim.ParentAllChildren(model) -> model.ParentAllDescendants()
                FixParentAllChildren(manager);

                // This one will fail if using a runtime type.
                // Apsim.Parent(model, type) -> model.FindAncestor<Type>()
                FixParent(manager);

                // Apsim.Set(model, path, value) -> model.FindByPath(path).Value = value
                FixSet(manager);

                // Apsim.Find(model, x) -> model.FindInScope(x)
                // Apsim.Find(model, typeof(Y)) -> model.FindInScope<Y>()
                // This one will fail if the second argument is a runtime type which doesn't
                // use the typeof() syntax. E.g. if it's a variable of type Type.
                // Will probably fail in other cases too. It's really not ideal.
                FixFind(manager);

                // Apsim.FindAll(model) -> model.FindAllInScope().ToList()
                // Apsim.FindAll(model, typeof(X)) -> model.FindAllInScope<X>().ToList()
                FixFindAll(manager);

                // Apsim.Child(model, "Wheat") -> model.FindChild("Wheat")
                // Apsim.Child(model, typeof(IOrgan)) -> model.FindChild<IOrgan>()
                FixChild(manager);

                // Apsim.Children(model, typeof(IFunction)) -> model.FindAllChildren<IFunction>().ToList<IModel>()
                // Apsim.Children(model, obj.GetType()) -> model.FindAllChildren().Where(c => obj.GetType().IsAssignableFrom(c.GetType())).ToList<IModel>()
                // This will add "using System.Linq;" if necessary.
                FixChildren(manager);

                // Apsim.ChildrenRecursively(model) -> model.FindAllDescendants().ToList()
                // Apsim.ChildrenRecursively(model, typeof(IOrgan)) -> model.FindAllDescendants<IOrgan>().OfType<IModel>().ToList()
                // Apsim.ChildrenRecursively(model, GetType()) -> model.FindAllDescendants().Where(d => GetType().IsAssignableFrom(d.GetType())).ToList()
                FixChildrenRecursively(manager);

                // Apsim.ChildrenRecursivelyVisible(model) -> model.FindAllDescendants().Where(m => !m.IsHidden).ToList()
                FixChildrenRecursivelyVisible(manager);

                manager.Save();
            }

            void FixApsimGet(ManagerConverter manager)
            {
                string pattern = @"Apsim\.Get\(([^,]+),\s*((?>\((?<c>)|[^()]+|\)(?<-c>))*(?(c)(?!)))\)";
                manager.ReplaceRegex(pattern, match =>
                {
                    string replace = @"$1.FindByPath($2).Value";
                    if (match.Groups[1].Value.Contains(" "))
                        replace = replace.Replace("$1", "($1)");

                    return Regex.Replace(match.Value, pattern, replace);
                });
            }

            void FixFullPath(ManagerConverter manager)
            {
                string pattern = @"Apsim\.FullPath\(((?>\((?<c>)|[^()]+|\)(?<-c>))*(?(c)(?!)))\)";
                string replacement = "$1.FullPath";
                manager.ReplaceRegex(pattern, match =>
                {
                    if (match.Groups[1].Value.Contains(" "))
                        replacement = replacement.Replace("$1", "($1)");

                    return Regex.Replace(match.Value, pattern, replacement);
                });
            }

            void FixGetVariableObject(ManagerConverter manager)
            {
                string pattern = @"Apsim\.GetVariableObject\(([^,]+),\s*((?>\((?<c>)|[^()]+|\)(?<-c>))*(?(c)(?!)))\)";
                manager.ReplaceRegex(pattern, match =>
                {
                    string replace = @"$1.FindByPath($2)";
                    if (match.Groups[1].Value.Contains(" "))
                        replace = replace.Replace("$1", "($1)");

                    return Regex.Replace(match.Value, pattern, replace);
                });
            }


            void FixAncestor(ManagerConverter manager)
            {
                string pattern = @"Apsim\.Ancestor<([^>]+)>\(((?>\((?<c>)|[^()]+|\)(?<-c>))*(?(c)(?!)))\)";
                manager.ReplaceRegex(pattern, match =>
                {
                    string replace = @"$2.FindAncestor<$1>($3)";
                    if (match.Groups[2].Value.Contains(" "))
                        replace = replace.Replace("$2", "($2)");

                    return Regex.Replace(match.Value, pattern, replace);
                });
            }

            void FixSiblings(ManagerConverter manager)
            {
                bool replaced = false;
                string pattern = @"Apsim\.Siblings\(((?>\((?<c>)|[^()]+|\)(?<-c>))*(?(c)(?!)))\)";
                manager.ReplaceRegex(pattern, match =>
                {
                    replaced = true;

                    string replace = @"$1.FindAllSiblings().ToList<IModel>()";
                    if (match.Groups[1].Value.Contains(" "))
                        replace = replace.Replace("$1", "($1)");

                    return Regex.Replace(match.Value, pattern, replace);
                });

                if (replaced)
                {
                    List<string> usings = manager.GetUsingStatements().ToList();
                    if (!usings.Contains("System.Linq"))
                        usings.Add("System.Linq");
                    manager.SetUsingStatements(usings);
                }
            }

            void FixParentAllChildren(ManagerConverter manager)
            {
                string pattern = @"Apsim\.ParentAllChildren\(((?>\((?<c>)|[^()]+|\)(?<-c>))*(?(c)(?!)))\)";
                manager.ReplaceRegex(pattern, match =>
                {
                    string replace = @"$1.ParentAllDescendants()";
                    if (match.Groups[1].Value.Contains(" "))
                        replace = replace.Replace("$1", "($1)");

                    return Regex.Replace(match.Value, pattern, replace);
                });
            }

            void FixParent(ManagerConverter manager)
            {
                string pattern = @"Apsim\.Parent\(((?>\((?<c>)|[^()]+|\)(?<-c>))*(?(c)(?!)))\)";
                manager.ReplaceRegex(pattern, match =>
                {
                    string argsRegex = @"(?:[^,()]+((?:\((?>[^()]+|\((?<c>)|\)(?<-c>))*\)))*)+";
                    var args = Regex.Matches(match.Groups[1].Value, argsRegex);

                    if (args.Count != 2)
                        throw new Exception($"Incorrect number of arguments passed to Apsim.Parent()");

                    string modelName = args[0].Value;
                    if (modelName.Contains(" "))
                        modelName = $"({modelName})";

                    string type = args[1].Value.Replace("typeof(", "").TrimEnd(')').Trim();

                    return $"{modelName}.FindAncestor<{type}>()";
                });
            }

            void FixSet(ManagerConverter manager)
            {
                string pattern = @"Apsim\.Set\(((?>\((?<c>)|[^()]+|\)(?<-c>))*(?(c)(?!)))\)";
                manager.ReplaceRegex(pattern, match =>
                {
                    string argsRegex = @"(?:[^,()]+((?:\((?>[^()]+|\((?<c>)|\)(?<-c>))*\)))*)+";
                    var args = Regex.Matches(match.Groups[1].Value, argsRegex);

                    if (args.Count != 3)
                        throw new Exception($"Incorrect number of arguments passed to Apsim.Set()");

                    string model = args[0].Value.Trim();
                    if (model.Contains(" "))
                        model = $"({model})";

                    string path = args[1].Value.Trim();
                    string value = args[2].Value.Trim();

                    return $"{model}.FindByPath({path}).Value = {value}";
                });
            }

            void FixFind(ManagerConverter manager)
            {
                string pattern = @"Apsim\.Find\(((?>\((?<c>)|[^()]+|\)(?<-c>))*(?(c)(?!)))\)";
                manager.ReplaceRegex(pattern, match =>
                {
                    string argsRegex = @"(?:[^,()]+((?:\((?>[^()]+|\((?<c>)|\)(?<-c>))*\)))*)+";
                    var args = Regex.Matches(match.Groups[1].Value, argsRegex);

                    if (args.Count != 2)
                        throw new Exception($"Incorrect number of arguments passed to Apsim.Find()");

                    string model = args[0].Value.Trim();
                    if (model.Contains(" "))
                        model = $"({model})";

                    string pathOrType = args[1].Value.Trim();
                    if (pathOrType.Contains("typeof("))
                    {
                        string type = pathOrType.Replace("typeof(", "").TrimEnd(')');
                        return $"{model}.FindInScope<{type}>()";
                    }
                    else
                        return $"{model}.FindInScope({pathOrType})";
                });
            }

            void FixFindAll(ManagerConverter manager)
            {
                string pattern = @"Apsim\.FindAll\(((?>\((?<c>)|[^()]+|\)(?<-c>))*(?(c)(?!)))\)";
                bool replaced = manager.ReplaceRegex(pattern, match =>
                {
                    string argsRegex = @"(?:[^,()]+((?:\((?>[^()]+|\((?<c>)|\)(?<-c>))*\)))*)+";
                    var args = Regex.Matches(match.Groups[1].Value, argsRegex);

                    if (args.Count == 1)
                    {
                        string model = args[0].Value.Trim();
                        if (model.Contains(" "))
                            model = $"({model})";

                        return $"{model}.FindAllInScope().ToList()";
                    }
                    else if (args.Count == 2)
                    {
                        string model = args[0].Value.Trim();
                        if (model.Contains(" "))
                            model = $"({model})";

                        string type = args[1].Value.Trim().Replace("typeof(", "").TrimEnd(')');

                        // See comment in the FixChildren() method. This really isn't ideal.
                        return $"{model}.FindAllInScope<{type}>().OfType<IModel>().ToList()";
                    }
                    else
                        throw new Exception($"Incorrect number of arguments passed to Apsim.FindAll()");
                });

                if (replaced)
                    AddLinqIfNotExist(manager);
            }

            void FixChild(ManagerConverter manager)
            {
                string pattern = @"Apsim\.Child\(((?>\((?<c>)|[^()]+|\)(?<-c>))*(?(c)(?!)))\)";
                manager.ReplaceRegex(pattern, match =>
                {
                    string argsRegex = @"(?:[^,()]+((?:\((?>[^()]+|\((?<c>)|\)(?<-c>))*\)))*)+";
                    var args = Regex.Matches(match.Groups[1].Value, argsRegex);

                    if (args.Count != 2)
                        throw new Exception($"Incorrect number of arguments passed to Apsim.Find()");

                    string model = args[0].Value.Trim();
                    if (model.Contains(" "))
                        model = $"({model})";

                    string pathOrType = args[1].Value.Trim();
                    if (pathOrType.Contains("typeof("))
                    {
                        string type = pathOrType.Replace("typeof(", "").TrimEnd(')');
                        return $"{model}.FindChild<{type}>()";
                    }
                    else
                        return $"{model}.FindChild({pathOrType})";
                });

                pattern = @"(FindChild<([^>]+)>\(\)) as \2";
                manager.ReplaceRegex(pattern, "$1");
            }

            void FixChildren(ManagerConverter manager)
            {

                string pattern = @"Apsim\.Children\(((?>\((?<c>)|[^()]+|\)(?<-c>))*(?(c)(?!)))\)";
                bool replaced = manager.ReplaceRegex(pattern, match =>
                {
                    string argsRegex = @"(?:[^,()]+((?:\((?>[^()]+|\((?<c>)|\)(?<-c>))*\)))*)+";
                    var args = Regex.Matches(match.Groups[1].Value, argsRegex);

                    if (args.Count != 2)
                        throw new Exception($"Incorrect number of arguments passed to Apsim.Children()");

                    string model = args[0].Value.Trim();
                    if (model.Contains(" "))
                        model = $"({model})";

                    string type = args[1].Value.Trim();

                    Match simplify = Regex.Match(type, @"typeof\(([^\)]+)\)");
                    if (simplify.Groups.Count == 2)
                    {
                        type = simplify.Groups[1].Value;

                        // Unfortunately we need some sort of cast here, in case the type
                        // being searched for is an interface such as IPlant which doesn't
                        // implement IModel, even though realistically the only results
                        // which FindAllChildren() will return are guaranteed to be IModels.
                        // In an ideal world, the user wouldn't access any members of IModel,
                        // and we could just happily return an IEnumerable<IPlant> or
                        // List<IPlant>, but that's obviously not a guarantee we can make.
                        return $"{model}.FindAllChildren<{type}>().OfType<IModel>().ToList()";
                    }
                    else
                    {
                        // Need to ensure that we're using System.Linq;
                        return $"{model}.FindAllChildren().Where(c => {type}.IsAssignableFrom(c.GetType())).ToList()";
                    }
                });

                if (replaced)
                    AddLinqIfNotExist(manager);
            }

            void FixChildrenRecursively(ManagerConverter manager)
            {
                string pattern = @"Apsim\.ChildrenRecursively\(((?>\((?<c>)|[^()]+|\)(?<-c>))*(?(c)(?!)))\)";
                bool replaced = manager.ReplaceRegex(pattern, match =>
                {
                    string argsRegex = @"(?:[^,()]+((?:\((?>[^()]+|\((?<c>)|\)(?<-c>))*\)))*)+";
                    var args = Regex.Matches(match.Groups[1].Value, argsRegex);

                    if (args.Count == 1)
                    {

                        string model = args[0].Value.Trim();
                        if (model.Contains(" "))
                            model = $"({model})";

                        return $"{model}.FindAllDescendants().ToList()";
                    }
                    else if (args.Count == 2)
                    {
                        string model = args[0].Value.Trim();
                        if (model.Contains(" "))
                            model = $"({model})";

                        string type = args[1].Value.Trim();

                        Match simplify = Regex.Match(type, @"typeof\(([^\)]+)\)");
                        if (simplify.Groups.Count == 2)
                        {
                            // Code uses a simple typeof(X) to reference the type. This can be converted to the generic usage.
                            type = simplify.Groups[1].Value;
                            return $"{model}.FindAllDescendants<{type}>().OfType<IModel>().ToList()";
                        }
                        else
                            // This is a bit uglier and we need to use a qnd linq query to fix it up.
                            return $"{model}.FindAllDescendants().Where(d => {type}.IsAssignableFrom(d.GetType())).ToList()";
                    }
                    else
                        throw new Exception($"Incorrect number of arguments passed to Apsim.ChildrenRecursively()");
                });

                if (replaced)
                    AddLinqIfNotExist(manager);
            }

            void AddLinqIfNotExist(ManagerConverter manager)
            {
                List<string> usings = manager.GetUsingStatements().ToList();
                if (!usings.Contains("System.Linq"))
                    usings.Add("System.Linq");
                manager.SetUsingStatements(usings);
            }

            void FixChildrenRecursivelyVisible(ManagerConverter manager)
            {
                string pattern = @"Apsim\.ChildrenRecursivelyVisible\(((?>\((?<c>)|[^()]+|\)(?<-c>))*(?(c)(?!)))\)";
                bool replaced = manager.ReplaceRegex(pattern, match =>
                {
                    string argsRegex = @"(?:[^,()]+((?:\((?>[^()]+|\((?<c>)|\)(?<-c>))*\)))*)+";
                    var args = Regex.Matches(match.Groups[1].Value, argsRegex);

                    if (args.Count == 1)
                    {
                        string model = args[0].Value.Trim();
                        if (model.Contains(" "))
                            model = $"({model})";

                        return $"{model}.FindAllDescendants().Where(m => !m.IsHidden).ToList()";
                    }
                    else
                        throw new Exception($"Incorrect number of arguments passed to Apsim.ChildrenRecursivelyVisible()");
                });

                if (replaced)
                    AddLinqIfNotExist(manager);
>>>>>>> 10bbd511
            }
        }

        /// <summary>
        /// Add progeny destination phase and mortality function.
        /// </summary>
        /// <param name="root"></param>
        /// <param name="fileName"></param>
        private static void UpgradeToVersion900(JObject root, string fileName)
        {
            foreach (JObject LC in JsonUtilities.ChildrenRecursively(root, "LifeCycle"))
            {
                foreach (JObject LP in JsonUtilities.ChildrenRecursively(LC, "LifeCyclePhase"))
                {
                    JsonUtilities.AddConstantFunctionIfNotExists(LP, "Migration", "0.0");
                    JObject ProgDest = JsonUtilities.CreateNewChildModel(LP, "ProgenyDestination", "Models.LifeCycle.ProgenyDestinationPhase");
                    ProgDest["NameOfLifeCycleForProgeny"] = LC["Name"].ToString();
                    ProgDest["NameOfPhaseForProgeny"] = LP["NameOfPhaseForProgeny"].ToString();
                }
            }
        }

        /// <summary>
        /// Refactor LifeCycle model
        /// </summary>
        /// <param name="root">The root JSON token.</param>
        /// <param name="fileName">The name of the apsimx file.</param>
        private static void UpgradeToVersion890(JObject root, string fileName)
        {
            //Method to convert LifeCycleProcesses to functions
            void ChangeToFunction(JObject LifePhase, string OldType, string NewName, string FunctType, string SubFunctType = "")
            {
                JArray children = LifePhase["Children"] as JArray;
                var Process = JsonUtilities.ChildrenOfType(LifePhase, OldType);
                if (Process.Count >= 1)
                {
                    bool FirstProc = true;
                    JObject funct = new JObject();
                    JArray ChildFunctions = new JArray();
                    foreach (var proc in Process)
                    {
                        if (FunctType == "Add")
                        {
                            if (FirstProc)
                            {
                                funct["$type"] = "Models.Functions.AddFunction, Models";
                                funct["Name"] = NewName;
                                FirstProc = false;
                            }
                            foreach (var c in proc["Children"])
                            {
                                if ((SubFunctType == "All") && (c["$type"].ToString() != "Models.Memo, Models"))
                                {
                                    JObject cld = new JObject();
                                    cld["$type"] = "Models.Functions.MultiplyFunction, Models";
                                    cld["Name"] = c["Name"].ToString();
                                    JObject Popn = new JObject();
                                    Popn["$type"] = "Models.Functions.VariableReference, Models";
                                    Popn["Name"] = "CohortPopulation";
                                    Popn["VariableName"] = "[" + LifePhase["Name"].ToString() + "].CurrentCohort.Population";
                                    JArray kids = new JArray();
                                    kids.Add(Popn);
                                    kids.Add(c);
                                    cld["Children"] = kids;
                                    ChildFunctions.Add(cld);
                                }
                                else
                                    ChildFunctions.Add(c);
                            }
                        }
                        else if (FunctType == "Multiply")
                        {
                            if (FirstProc)
                            {
                                funct["$type"] = "Models.Functions.MultiplyFunction, Models";
                                funct["Name"] = NewName;
                                JObject Popn = new JObject();
                                Popn["$type"] = "Models.Functions.VariableReference, Models";
                                Popn["Name"] = "CohortPopulation";
                                Popn["VariableName"] = "[" + LifePhase["Name"].ToString() + "].CurrentCohort.Population";
                                ChildFunctions.Add(Popn);
                                FirstProc = false;
                            }
                            if (SubFunctType == "All")
                            {
                                foreach (JObject kid in proc["Children"])
                                    ChildFunctions.Add(kid);
                            }
                            else if (SubFunctType == "Min")
                            {
                                JObject Min = new JObject();
                                Min["$type"] = "Models.Functions.MinimumFunction, Models";
                                Min["Name"] = "ProgenyRate";
                                Min["Children"] = proc["Children"];
                                ChildFunctions.Add(Min);
                            }
                        }
                        else
                            throw new Exception("Something got Funct up");

                        JsonUtilities.RemoveChild(LifePhase, proc["Name"].ToString());
                    }
                    funct["Children"] = ChildFunctions;
                    children.Add(funct);
                }
                else
                    JsonUtilities.AddConstantFunctionIfNotExists(LifePhase, NewName, "0.0");
            }

            // Method to add infestation object
            void AddInfestObject(string Name, JToken zone, string Org, string Phase, JArray ChildFunction, int typeIndex)
            {
                JObject Infest = JsonUtilities.CreateNewChildModel(zone, Name, "Models.LifeCycle.Infestation");
                Infest["TypeOfInfestation"] = typeIndex;
                Infest["InfestingOrganisumName"] = Org;
                Infest["InfestingPhaseName"] = Phase;
                Infest["ChronoAgeOfImmigrants"] = 0;
                Infest["PhysAgeOfImmigrants"] = 0.2;
                Infest["Children"] = ChildFunction;
            }

            foreach (JObject LC in JsonUtilities.ChildrenRecursively(root, "LifeCycle"))
            {
                List<string> ChildPhases = new List<string>();
                JToken zone = JsonUtilities.Parent(LC);

                foreach (JObject LP in JsonUtilities.ChildrenRecursively(LC, "LifeStage"))
                {
                    LP["$type"] = "Models.LifeCycle.LifeCyclePhase, Models";
                    var ReproductiveProcess = JsonUtilities.ChildrenOfType(LP, "LifeStageReproduction");
                    //Convert LifeCycleProcesses to functions
                    ChangeToFunction(LP, "LifeStageImmigration", "Immigration", "Add");
                    ChangeToFunction(LP, "LifeStageGrowth", "Development", "Add");
                    ChangeToFunction(LP, "LifeStageMortality", "Mortality", "Add", "All");
                    ChangeToFunction(LP, "LifeStageReproduction", "Reproduction", "Multiply", "Min");
                    ChangeToFunction(LP, "LifeStageTransfer", "Graduation", "Multiply", "All");

                    //If functionality present in Graduation, move to development and delete graduation
                    var Dev = JsonUtilities.ChildWithName(LP, "Development");
                    var Grad = JsonUtilities.ChildWithName(LP, "Graduation");
                    if (Dev["$type"].ToString() == "Models.Functions.Constant, Models") //There was no functionality in Development
                    {
                        JsonUtilities.RemoveChild(LP, "Development");
                        Grad["Name"] = "Development"; //Set Graduation function to be Development
                        JsonUtilities.RemoveChild(Grad, "CohortPopulation");
                    }
                    else
                        JsonUtilities.RemoveChild(LP, "Graduation");

                    //Fix variable references
                    foreach (JObject xv in JsonUtilities.ChildrenOfType(LP, "VariableReference"))
                    {
                        if (xv["VariableName"].ToString() == "[LifeCycle].CurrentLifeStage.CurrentCohort.PhenoAge")
                            xv["VariableName"] = "[" + LP["Name"] + "].CurrentCohort.ChronologicalAge";
                    }
                    foreach (JObject xv in JsonUtilities.ChildrenOfType(LP, "LinearAfterThresholdFunction"))
                    {
                        if (xv["XProperty"].ToString() == "[LifeCycle].CurrentLifeStage.CurrentCohort.PhenoAge")
                            xv["XProperty"] = "[" + LP["Name"] + "].CurrentCohort.ChronologicalAge";
                    }

                    if (ReproductiveProcess.Count >= 1)
                    {
                        LP["NameOfPhaseForProgeny"] = ReproductiveProcess[0]["TransferTo"].ToString();
                    }
                    ChildPhases.Add(LP["Name"].ToString());
                }

                //Move immigration function from life phase to infestation event
                foreach (JObject LP in JsonUtilities.ChildrenRecursively(LC, "LifeCyclePhase"))
                {
                    JObject NumberFunction = JsonUtilities.ChildWithName(LP, "Immigration");
                    NumberFunction["Name"] = "NumberOfImmigrants";
                    JArray ChildFunction = new JArray();
                    ChildFunction.Add(NumberFunction);
                    if ((NumberFunction["$type"].ToString() == "Models.Functions.Constant, Models") &&
                        (double.Parse(NumberFunction["FixedValue"].ToString()) == 0.0))
                    {
                        //Don't add immigration event, not needed
                    }
                    else
                    {
                        AddInfestObject("Ongoing Infestation " + LP["Name"], zone, LC["Name"].ToString(), LP["Name"].ToString(), ChildFunction, 3);
                    }
                    JsonUtilities.RemoveChild(LP, "NumberOfImmigrants");
                }

                // Add infestation phase for initial populations
                int cou = 0;
                foreach (double init in LC["InitialPopulation"])
                {
                    if (init > 0)
                    {
                        string Name = "Initial Infestation " + ChildPhases[cou];
                        JObject NumberFunction = new JObject();
                        NumberFunction["$type"] = "Models.Functions.Constant, Models";
                        NumberFunction["Name"] = "NumberOfImmigrants";
                        NumberFunction["FixedValue"] = init;
                        JArray ChildFunction = new JArray();
                        ChildFunction.Add(NumberFunction);
                        AddInfestObject(Name, zone, LC["Name"].ToString(), ChildPhases[cou], ChildFunction, 0);
                        cou += 1;
                    }
                }
            }
            foreach (var report in JsonUtilities.ChildrenOfType(root, "Report"))
            {
                JsonUtilities.SearchReplaceReportVariableNames(report, "Migrants", "Graduates");
                JsonUtilities.SearchReplaceReportVariableNames(report, "Mortality", "Mortalities");
                JsonUtilities.SearchReplaceReportVariableNames(report, "PhenologicalAge", "PhysiologicalAge");
            }

            foreach (var manager in JsonUtilities.ChildManagers(root))
            {
                manager.Replace("LifeCycle.LifeStage", "LifeCycle.LifeCyclePhase");
                manager.Save();
            }
        }

        /// <summary>
        /// Changes initial Root Wt to an array.
        /// </summary>
        /// <param name="root">The root JSON token.</param>
        /// <param name="fileName">The name of the apsimx file.</param>
        private static void UpgradeToVersion999(JObject root, string fileName)
        {
            // Delete all alias children.
            foreach (var soilNitrogen in JsonUtilities.ChildrenOfType(root, "SoilNitrogen"))
            {
                var parent = JsonUtilities.Parent(soilNitrogen);
                var nutrient = JsonUtilities.CreateNewChildModel(parent, "Nutrient", "Models.Soils.Nutrients.Nutrient");
                nutrient["ResourceName"] = "Nutrient";
                soilNitrogen.Remove();
            }

            foreach (var manager in JsonUtilities.ChildManagers(root))
            {
                manager.Replace("using Models.Soils;", "using Models.Soils;\r\nusing Models.Soils.Nutrients;");

                manager.Replace("SoilNitrogen.FOMN", ".Nutrient.FOMN");
                manager.Replace("SoilNitrogen.FOMC", ".Nutrient.FOMC");

                if (manager.Replace("Soil.SoilNitrogen.HumicN", "Humic.N"))
                    manager.AddDeclaration("NutrientPool", "Humic", new string[] { "[ScopedLinkByName]" });
                if (manager.Replace("Soil.SoilNitrogen.HumicC", "Humic.C"))
                    manager.AddDeclaration("NutrientPool", "Humic", new string[] { "[ScopedLinkByName]" });

                if (manager.Replace("Soil.SoilNitrogen.MicrobialN", "Microbial.N"))
                    manager.AddDeclaration("NutrientPool", "Microbial", new string[] { "[ScopedLinkByName]" });
                if (manager.Replace("Soil.SoilNitrogen.MicrobialC", "Microbial.C"))
                    manager.AddDeclaration("NutrientPool", "Microbial", new string[] { "[ScopedLinkByName]" });

                if (manager.Replace("Soil.SoilNitrogen.dlt_n_min_res", "SurfaceResidueDecomposition.MineralisedN"))
                    manager.AddDeclaration("CarbonFlow", "SurfaceResidueDecomposition", new string[] { "[LinkByPath(Path=\"[Nutrient].SurfaceResidue.Decomposition\")]" });

                manager.Replace("SoilNitrogen.MineralisedN", "Nutrient.MineralisedN");

                manager.Replace("SoilNitrogen.TotalN", "Nutrient.TotalN");
                if (manager.Replace("SoilNitrogen.TotalN", "Nutrient.TotalN"))
                {
                    manager.RemoveDeclaration("SoilNitrogen");
                    manager.AddDeclaration("INutrient", "Nutrient", new string[] { "[ScopedLinkByName]" });
                }

                manager.Replace("SoilNitrogen.TotalC", "Nutrient.TotalC");
                if (manager.Replace("SoilNitrogen.TotalC", "Nutrient.TotalC"))
                {
                    manager.RemoveDeclaration("SoilNitrogen");
                    manager.AddDeclaration("INutrient", "Nutrient", new string[] { "[ScopedLinkByName]" });
                }

                manager.Replace("SoilNitrogen.mineral_n", "Nutrient.MineralN");
                manager.Replace("SoilNitrogen.Denitrification", "Nutrient.Natm");
                manager.Replace("SoilNitrogen.n2o_atm", "Nutrient.N2Oatm");
                manager.Save();
            }

            foreach (var report in JsonUtilities.ChildrenOfType(root, "Report"))
            {
                JsonUtilities.SearchReplaceReportVariableNames(report, "SoilNitrogen.NO3.kgha", "Nutrient.NO3.kgha");
                JsonUtilities.SearchReplaceReportVariableNames(report, "SoilNitrogen.NH4.kgha", "Nutrient.NH4.kgha");
                JsonUtilities.SearchReplaceReportVariableNames(report, "SoilNitrogen.Urea.kgha", "Nutrient.Urea.kgha");
                JsonUtilities.SearchReplaceReportVariableNames(report, "SoilNitrogen.PlantAvailableNO3.kgha", "Nutrient.PlantAvailableNO3.kgha");
                JsonUtilities.SearchReplaceReportVariableNames(report, "SoilNitrogen.PlantAvailableNH4.kgha", "Nutrient.PlantAvailableNH4.kgha");
                JsonUtilities.SearchReplaceReportVariableNames(report, "[SoilNitrogen].NO3.kgha", "[Nutrient].NO3.kgha");
                JsonUtilities.SearchReplaceReportVariableNames(report, "[SoilNitrogen].NH4.kgha", "[Nutrient].NH4.kgha");
                JsonUtilities.SearchReplaceReportVariableNames(report, "[SoilNitrogen].Urea.kgha", "[Nutrient].Urea.kgha");

                JsonUtilities.SearchReplaceReportVariableNames(report, ".SoilNitrogen.FOMN", ".Nutrient.FOMN");
                JsonUtilities.SearchReplaceReportVariableNames(report, ".SoilNitrogen.FOMC", ".Nutrient.FOMC");
                JsonUtilities.SearchReplaceReportVariableNames(report, ".SoilNitrogen.HumicN", ".Nutrient.Humic.N");
                JsonUtilities.SearchReplaceReportVariableNames(report, ".SoilNitrogen.HumicC", ".Nutrient.Humic.C");
                JsonUtilities.SearchReplaceReportVariableNames(report, ".SoilNitrogen.MicrobialN", ".Nutrient.Microbial.N");
                JsonUtilities.SearchReplaceReportVariableNames(report, ".SoilNitrogen.MicrobialC", ".Nutrient.Microbial.C");
                JsonUtilities.SearchReplaceReportVariableNames(report, ".SoilNitrogen.urea", ".Nutrient.Urea.kgha");
                JsonUtilities.SearchReplaceReportVariableNames(report, ".SoilNitrogen.dlt_n_min_res", ".Nutrient.SurfaceResidue.Decomposition.MineralisedN");
                JsonUtilities.SearchReplaceReportVariableNames(report, ".SoilNitrogen.MineralisedN", ".Nutrient.MineralisedN");
                JsonUtilities.SearchReplaceReportVariableNames(report, ".SoilNitrogen.Denitrification", ".Nutrient.Natm");
                JsonUtilities.SearchReplaceReportVariableNames(report, ".SoilNitrogen.n2o_atm", ".Nutrient.N2Oatm");
                JsonUtilities.SearchReplaceReportVariableNames(report, ".SoilNitrogen.TotalC", ".Nutrient.TotalC");
                JsonUtilities.SearchReplaceReportVariableNames(report, ".SoilNitrogen.TotalN", ".Nutrient.TotalN");
                JsonUtilities.SearchReplaceReportVariableNames(report, ".SoilNitrogen.mineral_n", ".Nutrient.MineralN");
                JsonUtilities.SearchReplaceReportVariableNames(report, ".SoilNitrogen.Nitrification", ".Nutrient.NH4.Nitrification");
            }

            foreach (var series in JsonUtilities.ChildrenOfType(root, "Series"))
            {
                if (series["XFieldName"] != null)
                {
                    series["XFieldName"] = series["XFieldName"].ToString().Replace("SoilNitrogen.NO3.kgha", "Nutrient.NO3.kgha");
                    series["XFieldName"] = series["XFieldName"].ToString().Replace("SoilNitrogen.NH4.kgha", "Nutrient.NH4.kgha");
                    series["XFieldName"] = series["XFieldName"].ToString().Replace("SoilNitrogen.Urea.kgha", "Nutrient.Urea.kgha");
                    series["XFieldName"] = series["XFieldName"].ToString().Replace("SoilNitrogen.PlantAvailableNO3.kgha", "Nutrient.PlantAvailableNO3.kgha");
                    series["XFieldName"] = series["XFieldName"].ToString().Replace("SoilNitrogen.PlantAvailableNH4.kgha", "Nutrient.PlantAvailableNH4.kgha");
                }
                if (series["YFieldName"] != null)
                {
                    series["YFieldName"] = series["YFieldName"].ToString().Replace("SoilNitrogen.NO3.kgha", "Nutrient.NO3.kgha");
                    series["YFieldName"] = series["YFieldName"].ToString().Replace("SoilNitrogen.NH4.kgha", "Nutrient.NH4.kgha");
                    series["YFieldName"] = series["YFieldName"].ToString().Replace("SoilNitrogen.Urea.kgha", "Nutrient.Urea.kgha");
                    series["YFieldName"] = series["YFieldName"].ToString().Replace("SoilNitrogen.PlantAvailableNO3.kgha", "Nutrient.PlantAvailableNO3.kgha");
                    series["YFieldName"] = series["YFieldName"].ToString().Replace("SoilNitrogen.PlantAvailableNH4.kgha", "Nutrient.PlantAvailableNH4.kgha");
                }
            }

        }
    }
}
<|MERGE_RESOLUTION|>--- conflicted
+++ resolved
@@ -21,11 +21,7 @@
     public class Converter
     {
         /// <summary>Gets the latest .apsimx file format version.</summary>
-<<<<<<< HEAD
-        public static int LatestVersion { get { return 110; } }
-=======
-        public static int LatestVersion { get { return 111; } }
->>>>>>> 10bbd511
+        public static int LatestVersion { get { return 112; } }
 
         /// <summary>Converts a .apsimx string to the latest version.</summary>
         /// <param name="st">XML or JSON string to convert.</param>
@@ -2452,13 +2448,430 @@
             }
         }
 
-        /// <summary>
-<<<<<<< HEAD
-        /// Upgrade to version 109. Lots of breaking changes to class Plant.
+        /// Add canopy width Function.
+        /// </summary>
+        /// <param name="root">Root node.</param>
+        /// <param name="fileName">Path to the .apsimx file.</param>
+        private static void UpgradeToVersion110(JObject root, string fileName)
+        {
+            foreach (JObject Root in JsonUtilities.ChildrenOfType(root, "Root"))
+                JsonUtilities.AddConstantFunctionIfNotExists(Root, "RootDepthStressFactor", "1");
+        }
+
+        /// <summary>
+        /// Modify manager scripts to use the new generic model locator API.
+        /// </summary>
+        /// <param name="root">Root node.</param>
+        /// <param name="fileName">Path to the .apsimx file.</param>
+        private static void UpgradeToVersion111(JObject root, string fileName)
+        {
+            foreach (ManagerConverter manager in JsonUtilities.ChildManagers(root))
+            {
+                // Apsim.Get(model, path) -> model.FindByPath(path)?.Value
+                FixApsimGet(manager);
+
+                // Apsim.FullPath(model) -> model.FullPath
+                FixFullPath(manager);
+
+                // Apsim.GetVariableObject(model, path) -> model.FindByPath(path)
+                FixGetVariableObject(manager);
+
+                // Apsim.Ancestor<T>(model) -> model.FindAncestor<T>()
+                FixAncestor(manager);
+
+                // Apsim.Siblings(model) -> model.FindAllSiblings()
+                FixSiblings(manager);
+
+                // Apsim.ParentAllChildren(model) -> model.ParentAllDescendants()
+                FixParentAllChildren(manager);
+
+                // This one will fail if using a runtime type.
+                // Apsim.Parent(model, type) -> model.FindAncestor<Type>()
+                FixParent(manager);
+
+                // Apsim.Set(model, path, value) -> model.FindByPath(path).Value = value
+                FixSet(manager);
+
+                // Apsim.Find(model, x) -> model.FindInScope(x)
+                // Apsim.Find(model, typeof(Y)) -> model.FindInScope<Y>()
+                // This one will fail if the second argument is a runtime type which doesn't
+                // use the typeof() syntax. E.g. if it's a variable of type Type.
+                // Will probably fail in other cases too. It's really not ideal.
+                FixFind(manager);
+
+                // Apsim.FindAll(model) -> model.FindAllInScope().ToList()
+                // Apsim.FindAll(model, typeof(X)) -> model.FindAllInScope<X>().ToList()
+                FixFindAll(manager);
+
+                // Apsim.Child(model, "Wheat") -> model.FindChild("Wheat")
+                // Apsim.Child(model, typeof(IOrgan)) -> model.FindChild<IOrgan>()
+                FixChild(manager);
+
+                // Apsim.Children(model, typeof(IFunction)) -> model.FindAllChildren<IFunction>().ToList<IModel>()
+                // Apsim.Children(model, obj.GetType()) -> model.FindAllChildren().Where(c => obj.GetType().IsAssignableFrom(c.GetType())).ToList<IModel>()
+                // This will add "using System.Linq;" if necessary.
+                FixChildren(manager);
+
+                // Apsim.ChildrenRecursively(model) -> model.FindAllDescendants().ToList()
+                // Apsim.ChildrenRecursively(model, typeof(IOrgan)) -> model.FindAllDescendants<IOrgan>().OfType<IModel>().ToList()
+                // Apsim.ChildrenRecursively(model, GetType()) -> model.FindAllDescendants().Where(d => GetType().IsAssignableFrom(d.GetType())).ToList()
+                FixChildrenRecursively(manager);
+
+                // Apsim.ChildrenRecursivelyVisible(model) -> model.FindAllDescendants().Where(m => !m.IsHidden).ToList()
+                FixChildrenRecursivelyVisible(manager);
+
+                manager.Save();
+            }
+
+            void FixApsimGet(ManagerConverter manager)
+            {
+                string pattern = @"Apsim\.Get\(([^,]+),\s*((?>\((?<c>)|[^()]+|\)(?<-c>))*(?(c)(?!)))\)";
+                manager.ReplaceRegex(pattern, match =>
+                {
+                    string replace = @"$1.FindByPath($2).Value";
+                    if (match.Groups[1].Value.Contains(" "))
+                        replace = replace.Replace("$1", "($1)");
+
+                    return Regex.Replace(match.Value, pattern, replace);
+                });
+            }
+
+            void FixFullPath(ManagerConverter manager)
+            {
+                string pattern = @"Apsim\.FullPath\(((?>\((?<c>)|[^()]+|\)(?<-c>))*(?(c)(?!)))\)";
+                string replacement = "$1.FullPath";
+                manager.ReplaceRegex(pattern, match =>
+                {
+                    if (match.Groups[1].Value.Contains(" "))
+                        replacement = replacement.Replace("$1", "($1)");
+
+                    return Regex.Replace(match.Value, pattern, replacement);
+                });
+            }
+
+            void FixGetVariableObject(ManagerConverter manager)
+            {
+                string pattern = @"Apsim\.GetVariableObject\(([^,]+),\s*((?>\((?<c>)|[^()]+|\)(?<-c>))*(?(c)(?!)))\)";
+                manager.ReplaceRegex(pattern, match =>
+                {
+                    string replace = @"$1.FindByPath($2)";
+                    if (match.Groups[1].Value.Contains(" "))
+                        replace = replace.Replace("$1", "($1)");
+
+                    return Regex.Replace(match.Value, pattern, replace);
+                });
+            }
+
+
+            void FixAncestor(ManagerConverter manager)
+            {
+                string pattern = @"Apsim\.Ancestor<([^>]+)>\(((?>\((?<c>)|[^()]+|\)(?<-c>))*(?(c)(?!)))\)";
+                manager.ReplaceRegex(pattern, match =>
+                {
+                    string replace = @"$2.FindAncestor<$1>($3)";
+                    if (match.Groups[2].Value.Contains(" "))
+                        replace = replace.Replace("$2", "($2)");
+
+                    return Regex.Replace(match.Value, pattern, replace);
+                });
+            }
+
+            void FixSiblings(ManagerConverter manager)
+            {
+                bool replaced = false;
+                string pattern = @"Apsim\.Siblings\(((?>\((?<c>)|[^()]+|\)(?<-c>))*(?(c)(?!)))\)";
+                manager.ReplaceRegex(pattern, match =>
+                {
+                    replaced = true;
+
+                    string replace = @"$1.FindAllSiblings().ToList<IModel>()";
+                    if (match.Groups[1].Value.Contains(" "))
+                        replace = replace.Replace("$1", "($1)");
+
+                    return Regex.Replace(match.Value, pattern, replace);
+                });
+
+                if (replaced)
+                {
+                    List<string> usings = manager.GetUsingStatements().ToList();
+                    if (!usings.Contains("System.Linq"))
+                        usings.Add("System.Linq");
+                    manager.SetUsingStatements(usings);
+                }
+            }
+
+            void FixParentAllChildren(ManagerConverter manager)
+            {
+                string pattern = @"Apsim\.ParentAllChildren\(((?>\((?<c>)|[^()]+|\)(?<-c>))*(?(c)(?!)))\)";
+                manager.ReplaceRegex(pattern, match =>
+                {
+                    string replace = @"$1.ParentAllDescendants()";
+                    if (match.Groups[1].Value.Contains(" "))
+                        replace = replace.Replace("$1", "($1)");
+
+                    return Regex.Replace(match.Value, pattern, replace);
+                });
+            }
+
+            void FixParent(ManagerConverter manager)
+            {
+                string pattern = @"Apsim\.Parent\(((?>\((?<c>)|[^()]+|\)(?<-c>))*(?(c)(?!)))\)";
+                manager.ReplaceRegex(pattern, match =>
+                {
+                    string argsRegex = @"(?:[^,()]+((?:\((?>[^()]+|\((?<c>)|\)(?<-c>))*\)))*)+";
+                    var args = Regex.Matches(match.Groups[1].Value, argsRegex);
+
+                    if (args.Count != 2)
+                        throw new Exception($"Incorrect number of arguments passed to Apsim.Parent()");
+
+                    string modelName = args[0].Value;
+                    if (modelName.Contains(" "))
+                        modelName = $"({modelName})";
+
+                    string type = args[1].Value.Replace("typeof(", "").TrimEnd(')').Trim();
+
+                    return $"{modelName}.FindAncestor<{type}>()";
+                });
+            }
+
+            void FixSet(ManagerConverter manager)
+            {
+                string pattern = @"Apsim\.Set\(((?>\((?<c>)|[^()]+|\)(?<-c>))*(?(c)(?!)))\)";
+                manager.ReplaceRegex(pattern, match =>
+                {
+                    string argsRegex = @"(?:[^,()]+((?:\((?>[^()]+|\((?<c>)|\)(?<-c>))*\)))*)+";
+                    var args = Regex.Matches(match.Groups[1].Value, argsRegex);
+
+                    if (args.Count != 3)
+                        throw new Exception($"Incorrect number of arguments passed to Apsim.Set()");
+
+                    string model = args[0].Value.Trim();
+                    if (model.Contains(" "))
+                        model = $"({model})";
+
+                    string path = args[1].Value.Trim();
+                    string value = args[2].Value.Trim();
+
+                    return $"{model}.FindByPath({path}).Value = {value}";
+                });
+            }
+
+            void FixFind(ManagerConverter manager)
+            {
+                string pattern = @"Apsim\.Find\(((?>\((?<c>)|[^()]+|\)(?<-c>))*(?(c)(?!)))\)";
+                manager.ReplaceRegex(pattern, match =>
+                {
+                    string argsRegex = @"(?:[^,()]+((?:\((?>[^()]+|\((?<c>)|\)(?<-c>))*\)))*)+";
+                    var args = Regex.Matches(match.Groups[1].Value, argsRegex);
+
+                    if (args.Count != 2)
+                        throw new Exception($"Incorrect number of arguments passed to Apsim.Find()");
+
+                    string model = args[0].Value.Trim();
+                    if (model.Contains(" "))
+                        model = $"({model})";
+
+                    string pathOrType = args[1].Value.Trim();
+                    if (pathOrType.Contains("typeof("))
+                    {
+                        string type = pathOrType.Replace("typeof(", "").TrimEnd(')');
+                        return $"{model}.FindInScope<{type}>()";
+                    }
+                    else
+                        return $"{model}.FindInScope({pathOrType})";
+                });
+            }
+
+            void FixFindAll(ManagerConverter manager)
+            {
+                string pattern = @"Apsim\.FindAll\(((?>\((?<c>)|[^()]+|\)(?<-c>))*(?(c)(?!)))\)";
+                bool replaced = manager.ReplaceRegex(pattern, match =>
+                {
+                    string argsRegex = @"(?:[^,()]+((?:\((?>[^()]+|\((?<c>)|\)(?<-c>))*\)))*)+";
+                    var args = Regex.Matches(match.Groups[1].Value, argsRegex);
+
+                    if (args.Count == 1)
+                    {
+                        string model = args[0].Value.Trim();
+                        if (model.Contains(" "))
+                            model = $"({model})";
+
+                        return $"{model}.FindAllInScope().ToList()";
+                    }
+                    else if (args.Count == 2)
+                    {
+                        string model = args[0].Value.Trim();
+                        if (model.Contains(" "))
+                            model = $"({model})";
+
+                        string type = args[1].Value.Trim().Replace("typeof(", "").TrimEnd(')');
+
+                        // See comment in the FixChildren() method. This really isn't ideal.
+                        return $"{model}.FindAllInScope<{type}>().OfType<IModel>().ToList()";
+                    }
+                    else
+                        throw new Exception($"Incorrect number of arguments passed to Apsim.FindAll()");
+                });
+
+                if (replaced)
+                    AddLinqIfNotExist(manager);
+            }
+
+            void FixChild(ManagerConverter manager)
+            {
+                string pattern = @"Apsim\.Child\(((?>\((?<c>)|[^()]+|\)(?<-c>))*(?(c)(?!)))\)";
+                manager.ReplaceRegex(pattern, match =>
+                {
+                    string argsRegex = @"(?:[^,()]+((?:\((?>[^()]+|\((?<c>)|\)(?<-c>))*\)))*)+";
+                    var args = Regex.Matches(match.Groups[1].Value, argsRegex);
+
+                    if (args.Count != 2)
+                        throw new Exception($"Incorrect number of arguments passed to Apsim.Find()");
+
+                    string model = args[0].Value.Trim();
+                    if (model.Contains(" "))
+                        model = $"({model})";
+
+                    string pathOrType = args[1].Value.Trim();
+                    if (pathOrType.Contains("typeof("))
+                    {
+                        string type = pathOrType.Replace("typeof(", "").TrimEnd(')');
+                        return $"{model}.FindChild<{type}>()";
+                    }
+                    else
+                        return $"{model}.FindChild({pathOrType})";
+                });
+
+                pattern = @"(FindChild<([^>]+)>\(\)) as \2";
+                manager.ReplaceRegex(pattern, "$1");
+            }
+
+            void FixChildren(ManagerConverter manager)
+            {
+
+                string pattern = @"Apsim\.Children\(((?>\((?<c>)|[^()]+|\)(?<-c>))*(?(c)(?!)))\)";
+                bool replaced = manager.ReplaceRegex(pattern, match =>
+                {
+                    string argsRegex = @"(?:[^,()]+((?:\((?>[^()]+|\((?<c>)|\)(?<-c>))*\)))*)+";
+                    var args = Regex.Matches(match.Groups[1].Value, argsRegex);
+
+                    if (args.Count != 2)
+                        throw new Exception($"Incorrect number of arguments passed to Apsim.Children()");
+
+                    string model = args[0].Value.Trim();
+                    if (model.Contains(" "))
+                        model = $"({model})";
+
+                    string type = args[1].Value.Trim();
+
+                    Match simplify = Regex.Match(type, @"typeof\(([^\)]+)\)");
+                    if (simplify.Groups.Count == 2)
+                    {
+                        type = simplify.Groups[1].Value;
+
+                        // Unfortunately we need some sort of cast here, in case the type
+                        // being searched for is an interface such as IPlant which doesn't
+                        // implement IModel, even though realistically the only results
+                        // which FindAllChildren() will return are guaranteed to be IModels.
+                        // In an ideal world, the user wouldn't access any members of IModel,
+                        // and we could just happily return an IEnumerable<IPlant> or
+                        // List<IPlant>, but that's obviously not a guarantee we can make.
+                        return $"{model}.FindAllChildren<{type}>().OfType<IModel>().ToList()";
+                    }
+                    else
+                    {
+                        // Need to ensure that we're using System.Linq;
+                        return $"{model}.FindAllChildren().Where(c => {type}.IsAssignableFrom(c.GetType())).ToList()";
+                    }
+                });
+
+                if (replaced)
+                    AddLinqIfNotExist(manager);
+            }
+
+            void FixChildrenRecursively(ManagerConverter manager)
+            {
+                string pattern = @"Apsim\.ChildrenRecursively\(((?>\((?<c>)|[^()]+|\)(?<-c>))*(?(c)(?!)))\)";
+                bool replaced = manager.ReplaceRegex(pattern, match =>
+                {
+                    string argsRegex = @"(?:[^,()]+((?:\((?>[^()]+|\((?<c>)|\)(?<-c>))*\)))*)+";
+                    var args = Regex.Matches(match.Groups[1].Value, argsRegex);
+
+                    if (args.Count == 1)
+                    {
+
+                        string model = args[0].Value.Trim();
+                        if (model.Contains(" "))
+                            model = $"({model})";
+
+                        return $"{model}.FindAllDescendants().ToList()";
+                    }
+                    else if (args.Count == 2)
+                    {
+                        string model = args[0].Value.Trim();
+                        if (model.Contains(" "))
+                            model = $"({model})";
+
+                        string type = args[1].Value.Trim();
+
+                        Match simplify = Regex.Match(type, @"typeof\(([^\)]+)\)");
+                        if (simplify.Groups.Count == 2)
+                        {
+                            // Code uses a simple typeof(X) to reference the type. This can be converted to the generic usage.
+                            type = simplify.Groups[1].Value;
+                            return $"{model}.FindAllDescendants<{type}>().OfType<IModel>().ToList()";
+                        }
+                        else
+                            // This is a bit uglier and we need to use a qnd linq query to fix it up.
+                            return $"{model}.FindAllDescendants().Where(d => {type}.IsAssignableFrom(d.GetType())).ToList()";
+                    }
+                    else
+                        throw new Exception($"Incorrect number of arguments passed to Apsim.ChildrenRecursively()");
+                });
+
+                if (replaced)
+                    AddLinqIfNotExist(manager);
+            }
+
+            void AddLinqIfNotExist(ManagerConverter manager)
+            {
+                List<string> usings = manager.GetUsingStatements().ToList();
+                if (!usings.Contains("System.Linq"))
+                    usings.Add("System.Linq");
+                manager.SetUsingStatements(usings);
+            }
+
+            void FixChildrenRecursivelyVisible(ManagerConverter manager)
+            {
+                string pattern = @"Apsim\.ChildrenRecursivelyVisible\(((?>\((?<c>)|[^()]+|\)(?<-c>))*(?(c)(?!)))\)";
+                bool replaced = manager.ReplaceRegex(pattern, match =>
+                {
+                    string argsRegex = @"(?:[^,()]+((?:\((?>[^()]+|\((?<c>)|\)(?<-c>))*\)))*)+";
+                    var args = Regex.Matches(match.Groups[1].Value, argsRegex);
+
+                    if (args.Count == 1)
+                    {
+                        string model = args[0].Value.Trim();
+                        if (model.Contains(" "))
+                            model = $"({model})";
+
+                        return $"{model}.FindAllDescendants().Where(m => !m.IsHidden).ToList()";
+                    }
+                    else
+                        throw new Exception($"Incorrect number of arguments passed to Apsim.ChildrenRecursivelyVisible()");
+                });
+
+                if (replaced)
+                    AddLinqIfNotExist(manager);
+            }
+        }
+
+        /// <summary>
+        /// Upgrade to version 112. Lots of breaking changes to class Plant.
         /// </summary>
         /// <param name="root">The root json token.</param>
         /// <param name="fileName">The name of the apsimx file.</param>
-        private static void UpgradeToVersion110(JObject root, string fileName)
+        private static void UpgradeToVersion112(JObject root, string fileName)
         {
             var changes = new Tuple<string, string>[]
             {
@@ -2535,423 +2948,6 @@
                         manager.ReplaceRegex($"([^\"]){plantName}\\.{property}", $"$1{memberName}");
                     manager.Save();
                 }
-=======
-        /// Add canopy width Function.
-        /// </summary>
-        /// <param name="root">Root node.</param>
-        /// <param name="fileName">Path to the .apsimx file.</param>
-        private static void UpgradeToVersion110(JObject root, string fileName)
-        {
-            foreach (JObject Root in JsonUtilities.ChildrenOfType(root, "Root"))
-                JsonUtilities.AddConstantFunctionIfNotExists(Root, "RootDepthStressFactor", "1");
-        }
-
-        /// <summary>
-        /// Modify manager scripts to use the new generic model locator API.
-        /// </summary>
-        /// <param name="root">Root node.</param>
-        /// <param name="fileName">Path to the .apsimx file.</param>
-        private static void UpgradeToVersion111(JObject root, string fileName)
-        {
-            foreach (ManagerConverter manager in JsonUtilities.ChildManagers(root))
-            {
-                // Apsim.Get(model, path) -> model.FindByPath(path)?.Value
-                FixApsimGet(manager);
-
-                // Apsim.FullPath(model) -> model.FullPath
-                FixFullPath(manager);
-
-                // Apsim.GetVariableObject(model, path) -> model.FindByPath(path)
-                FixGetVariableObject(manager);
-
-                // Apsim.Ancestor<T>(model) -> model.FindAncestor<T>()
-                FixAncestor(manager);
-
-                // Apsim.Siblings(model) -> model.FindAllSiblings()
-                FixSiblings(manager);
-
-                // Apsim.ParentAllChildren(model) -> model.ParentAllDescendants()
-                FixParentAllChildren(manager);
-
-                // This one will fail if using a runtime type.
-                // Apsim.Parent(model, type) -> model.FindAncestor<Type>()
-                FixParent(manager);
-
-                // Apsim.Set(model, path, value) -> model.FindByPath(path).Value = value
-                FixSet(manager);
-
-                // Apsim.Find(model, x) -> model.FindInScope(x)
-                // Apsim.Find(model, typeof(Y)) -> model.FindInScope<Y>()
-                // This one will fail if the second argument is a runtime type which doesn't
-                // use the typeof() syntax. E.g. if it's a variable of type Type.
-                // Will probably fail in other cases too. It's really not ideal.
-                FixFind(manager);
-
-                // Apsim.FindAll(model) -> model.FindAllInScope().ToList()
-                // Apsim.FindAll(model, typeof(X)) -> model.FindAllInScope<X>().ToList()
-                FixFindAll(manager);
-
-                // Apsim.Child(model, "Wheat") -> model.FindChild("Wheat")
-                // Apsim.Child(model, typeof(IOrgan)) -> model.FindChild<IOrgan>()
-                FixChild(manager);
-
-                // Apsim.Children(model, typeof(IFunction)) -> model.FindAllChildren<IFunction>().ToList<IModel>()
-                // Apsim.Children(model, obj.GetType()) -> model.FindAllChildren().Where(c => obj.GetType().IsAssignableFrom(c.GetType())).ToList<IModel>()
-                // This will add "using System.Linq;" if necessary.
-                FixChildren(manager);
-
-                // Apsim.ChildrenRecursively(model) -> model.FindAllDescendants().ToList()
-                // Apsim.ChildrenRecursively(model, typeof(IOrgan)) -> model.FindAllDescendants<IOrgan>().OfType<IModel>().ToList()
-                // Apsim.ChildrenRecursively(model, GetType()) -> model.FindAllDescendants().Where(d => GetType().IsAssignableFrom(d.GetType())).ToList()
-                FixChildrenRecursively(manager);
-
-                // Apsim.ChildrenRecursivelyVisible(model) -> model.FindAllDescendants().Where(m => !m.IsHidden).ToList()
-                FixChildrenRecursivelyVisible(manager);
-
-                manager.Save();
-            }
-
-            void FixApsimGet(ManagerConverter manager)
-            {
-                string pattern = @"Apsim\.Get\(([^,]+),\s*((?>\((?<c>)|[^()]+|\)(?<-c>))*(?(c)(?!)))\)";
-                manager.ReplaceRegex(pattern, match =>
-                {
-                    string replace = @"$1.FindByPath($2).Value";
-                    if (match.Groups[1].Value.Contains(" "))
-                        replace = replace.Replace("$1", "($1)");
-
-                    return Regex.Replace(match.Value, pattern, replace);
-                });
-            }
-
-            void FixFullPath(ManagerConverter manager)
-            {
-                string pattern = @"Apsim\.FullPath\(((?>\((?<c>)|[^()]+|\)(?<-c>))*(?(c)(?!)))\)";
-                string replacement = "$1.FullPath";
-                manager.ReplaceRegex(pattern, match =>
-                {
-                    if (match.Groups[1].Value.Contains(" "))
-                        replacement = replacement.Replace("$1", "($1)");
-
-                    return Regex.Replace(match.Value, pattern, replacement);
-                });
-            }
-
-            void FixGetVariableObject(ManagerConverter manager)
-            {
-                string pattern = @"Apsim\.GetVariableObject\(([^,]+),\s*((?>\((?<c>)|[^()]+|\)(?<-c>))*(?(c)(?!)))\)";
-                manager.ReplaceRegex(pattern, match =>
-                {
-                    string replace = @"$1.FindByPath($2)";
-                    if (match.Groups[1].Value.Contains(" "))
-                        replace = replace.Replace("$1", "($1)");
-
-                    return Regex.Replace(match.Value, pattern, replace);
-                });
-            }
-
-
-            void FixAncestor(ManagerConverter manager)
-            {
-                string pattern = @"Apsim\.Ancestor<([^>]+)>\(((?>\((?<c>)|[^()]+|\)(?<-c>))*(?(c)(?!)))\)";
-                manager.ReplaceRegex(pattern, match =>
-                {
-                    string replace = @"$2.FindAncestor<$1>($3)";
-                    if (match.Groups[2].Value.Contains(" "))
-                        replace = replace.Replace("$2", "($2)");
-
-                    return Regex.Replace(match.Value, pattern, replace);
-                });
-            }
-
-            void FixSiblings(ManagerConverter manager)
-            {
-                bool replaced = false;
-                string pattern = @"Apsim\.Siblings\(((?>\((?<c>)|[^()]+|\)(?<-c>))*(?(c)(?!)))\)";
-                manager.ReplaceRegex(pattern, match =>
-                {
-                    replaced = true;
-
-                    string replace = @"$1.FindAllSiblings().ToList<IModel>()";
-                    if (match.Groups[1].Value.Contains(" "))
-                        replace = replace.Replace("$1", "($1)");
-
-                    return Regex.Replace(match.Value, pattern, replace);
-                });
-
-                if (replaced)
-                {
-                    List<string> usings = manager.GetUsingStatements().ToList();
-                    if (!usings.Contains("System.Linq"))
-                        usings.Add("System.Linq");
-                    manager.SetUsingStatements(usings);
-                }
-            }
-
-            void FixParentAllChildren(ManagerConverter manager)
-            {
-                string pattern = @"Apsim\.ParentAllChildren\(((?>\((?<c>)|[^()]+|\)(?<-c>))*(?(c)(?!)))\)";
-                manager.ReplaceRegex(pattern, match =>
-                {
-                    string replace = @"$1.ParentAllDescendants()";
-                    if (match.Groups[1].Value.Contains(" "))
-                        replace = replace.Replace("$1", "($1)");
-
-                    return Regex.Replace(match.Value, pattern, replace);
-                });
-            }
-
-            void FixParent(ManagerConverter manager)
-            {
-                string pattern = @"Apsim\.Parent\(((?>\((?<c>)|[^()]+|\)(?<-c>))*(?(c)(?!)))\)";
-                manager.ReplaceRegex(pattern, match =>
-                {
-                    string argsRegex = @"(?:[^,()]+((?:\((?>[^()]+|\((?<c>)|\)(?<-c>))*\)))*)+";
-                    var args = Regex.Matches(match.Groups[1].Value, argsRegex);
-
-                    if (args.Count != 2)
-                        throw new Exception($"Incorrect number of arguments passed to Apsim.Parent()");
-
-                    string modelName = args[0].Value;
-                    if (modelName.Contains(" "))
-                        modelName = $"({modelName})";
-
-                    string type = args[1].Value.Replace("typeof(", "").TrimEnd(')').Trim();
-
-                    return $"{modelName}.FindAncestor<{type}>()";
-                });
-            }
-
-            void FixSet(ManagerConverter manager)
-            {
-                string pattern = @"Apsim\.Set\(((?>\((?<c>)|[^()]+|\)(?<-c>))*(?(c)(?!)))\)";
-                manager.ReplaceRegex(pattern, match =>
-                {
-                    string argsRegex = @"(?:[^,()]+((?:\((?>[^()]+|\((?<c>)|\)(?<-c>))*\)))*)+";
-                    var args = Regex.Matches(match.Groups[1].Value, argsRegex);
-
-                    if (args.Count != 3)
-                        throw new Exception($"Incorrect number of arguments passed to Apsim.Set()");
-
-                    string model = args[0].Value.Trim();
-                    if (model.Contains(" "))
-                        model = $"({model})";
-
-                    string path = args[1].Value.Trim();
-                    string value = args[2].Value.Trim();
-
-                    return $"{model}.FindByPath({path}).Value = {value}";
-                });
-            }
-
-            void FixFind(ManagerConverter manager)
-            {
-                string pattern = @"Apsim\.Find\(((?>\((?<c>)|[^()]+|\)(?<-c>))*(?(c)(?!)))\)";
-                manager.ReplaceRegex(pattern, match =>
-                {
-                    string argsRegex = @"(?:[^,()]+((?:\((?>[^()]+|\((?<c>)|\)(?<-c>))*\)))*)+";
-                    var args = Regex.Matches(match.Groups[1].Value, argsRegex);
-
-                    if (args.Count != 2)
-                        throw new Exception($"Incorrect number of arguments passed to Apsim.Find()");
-
-                    string model = args[0].Value.Trim();
-                    if (model.Contains(" "))
-                        model = $"({model})";
-
-                    string pathOrType = args[1].Value.Trim();
-                    if (pathOrType.Contains("typeof("))
-                    {
-                        string type = pathOrType.Replace("typeof(", "").TrimEnd(')');
-                        return $"{model}.FindInScope<{type}>()";
-                    }
-                    else
-                        return $"{model}.FindInScope({pathOrType})";
-                });
-            }
-
-            void FixFindAll(ManagerConverter manager)
-            {
-                string pattern = @"Apsim\.FindAll\(((?>\((?<c>)|[^()]+|\)(?<-c>))*(?(c)(?!)))\)";
-                bool replaced = manager.ReplaceRegex(pattern, match =>
-                {
-                    string argsRegex = @"(?:[^,()]+((?:\((?>[^()]+|\((?<c>)|\)(?<-c>))*\)))*)+";
-                    var args = Regex.Matches(match.Groups[1].Value, argsRegex);
-
-                    if (args.Count == 1)
-                    {
-                        string model = args[0].Value.Trim();
-                        if (model.Contains(" "))
-                            model = $"({model})";
-
-                        return $"{model}.FindAllInScope().ToList()";
-                    }
-                    else if (args.Count == 2)
-                    {
-                        string model = args[0].Value.Trim();
-                        if (model.Contains(" "))
-                            model = $"({model})";
-
-                        string type = args[1].Value.Trim().Replace("typeof(", "").TrimEnd(')');
-
-                        // See comment in the FixChildren() method. This really isn't ideal.
-                        return $"{model}.FindAllInScope<{type}>().OfType<IModel>().ToList()";
-                    }
-                    else
-                        throw new Exception($"Incorrect number of arguments passed to Apsim.FindAll()");
-                });
-
-                if (replaced)
-                    AddLinqIfNotExist(manager);
-            }
-
-            void FixChild(ManagerConverter manager)
-            {
-                string pattern = @"Apsim\.Child\(((?>\((?<c>)|[^()]+|\)(?<-c>))*(?(c)(?!)))\)";
-                manager.ReplaceRegex(pattern, match =>
-                {
-                    string argsRegex = @"(?:[^,()]+((?:\((?>[^()]+|\((?<c>)|\)(?<-c>))*\)))*)+";
-                    var args = Regex.Matches(match.Groups[1].Value, argsRegex);
-
-                    if (args.Count != 2)
-                        throw new Exception($"Incorrect number of arguments passed to Apsim.Find()");
-
-                    string model = args[0].Value.Trim();
-                    if (model.Contains(" "))
-                        model = $"({model})";
-
-                    string pathOrType = args[1].Value.Trim();
-                    if (pathOrType.Contains("typeof("))
-                    {
-                        string type = pathOrType.Replace("typeof(", "").TrimEnd(')');
-                        return $"{model}.FindChild<{type}>()";
-                    }
-                    else
-                        return $"{model}.FindChild({pathOrType})";
-                });
-
-                pattern = @"(FindChild<([^>]+)>\(\)) as \2";
-                manager.ReplaceRegex(pattern, "$1");
-            }
-
-            void FixChildren(ManagerConverter manager)
-            {
-
-                string pattern = @"Apsim\.Children\(((?>\((?<c>)|[^()]+|\)(?<-c>))*(?(c)(?!)))\)";
-                bool replaced = manager.ReplaceRegex(pattern, match =>
-                {
-                    string argsRegex = @"(?:[^,()]+((?:\((?>[^()]+|\((?<c>)|\)(?<-c>))*\)))*)+";
-                    var args = Regex.Matches(match.Groups[1].Value, argsRegex);
-
-                    if (args.Count != 2)
-                        throw new Exception($"Incorrect number of arguments passed to Apsim.Children()");
-
-                    string model = args[0].Value.Trim();
-                    if (model.Contains(" "))
-                        model = $"({model})";
-
-                    string type = args[1].Value.Trim();
-
-                    Match simplify = Regex.Match(type, @"typeof\(([^\)]+)\)");
-                    if (simplify.Groups.Count == 2)
-                    {
-                        type = simplify.Groups[1].Value;
-
-                        // Unfortunately we need some sort of cast here, in case the type
-                        // being searched for is an interface such as IPlant which doesn't
-                        // implement IModel, even though realistically the only results
-                        // which FindAllChildren() will return are guaranteed to be IModels.
-                        // In an ideal world, the user wouldn't access any members of IModel,
-                        // and we could just happily return an IEnumerable<IPlant> or
-                        // List<IPlant>, but that's obviously not a guarantee we can make.
-                        return $"{model}.FindAllChildren<{type}>().OfType<IModel>().ToList()";
-                    }
-                    else
-                    {
-                        // Need to ensure that we're using System.Linq;
-                        return $"{model}.FindAllChildren().Where(c => {type}.IsAssignableFrom(c.GetType())).ToList()";
-                    }
-                });
-
-                if (replaced)
-                    AddLinqIfNotExist(manager);
-            }
-
-            void FixChildrenRecursively(ManagerConverter manager)
-            {
-                string pattern = @"Apsim\.ChildrenRecursively\(((?>\((?<c>)|[^()]+|\)(?<-c>))*(?(c)(?!)))\)";
-                bool replaced = manager.ReplaceRegex(pattern, match =>
-                {
-                    string argsRegex = @"(?:[^,()]+((?:\((?>[^()]+|\((?<c>)|\)(?<-c>))*\)))*)+";
-                    var args = Regex.Matches(match.Groups[1].Value, argsRegex);
-
-                    if (args.Count == 1)
-                    {
-
-                        string model = args[0].Value.Trim();
-                        if (model.Contains(" "))
-                            model = $"({model})";
-
-                        return $"{model}.FindAllDescendants().ToList()";
-                    }
-                    else if (args.Count == 2)
-                    {
-                        string model = args[0].Value.Trim();
-                        if (model.Contains(" "))
-                            model = $"({model})";
-
-                        string type = args[1].Value.Trim();
-
-                        Match simplify = Regex.Match(type, @"typeof\(([^\)]+)\)");
-                        if (simplify.Groups.Count == 2)
-                        {
-                            // Code uses a simple typeof(X) to reference the type. This can be converted to the generic usage.
-                            type = simplify.Groups[1].Value;
-                            return $"{model}.FindAllDescendants<{type}>().OfType<IModel>().ToList()";
-                        }
-                        else
-                            // This is a bit uglier and we need to use a qnd linq query to fix it up.
-                            return $"{model}.FindAllDescendants().Where(d => {type}.IsAssignableFrom(d.GetType())).ToList()";
-                    }
-                    else
-                        throw new Exception($"Incorrect number of arguments passed to Apsim.ChildrenRecursively()");
-                });
-
-                if (replaced)
-                    AddLinqIfNotExist(manager);
-            }
-
-            void AddLinqIfNotExist(ManagerConverter manager)
-            {
-                List<string> usings = manager.GetUsingStatements().ToList();
-                if (!usings.Contains("System.Linq"))
-                    usings.Add("System.Linq");
-                manager.SetUsingStatements(usings);
-            }
-
-            void FixChildrenRecursivelyVisible(ManagerConverter manager)
-            {
-                string pattern = @"Apsim\.ChildrenRecursivelyVisible\(((?>\((?<c>)|[^()]+|\)(?<-c>))*(?(c)(?!)))\)";
-                bool replaced = manager.ReplaceRegex(pattern, match =>
-                {
-                    string argsRegex = @"(?:[^,()]+((?:\((?>[^()]+|\((?<c>)|\)(?<-c>))*\)))*)+";
-                    var args = Regex.Matches(match.Groups[1].Value, argsRegex);
-
-                    if (args.Count == 1)
-                    {
-                        string model = args[0].Value.Trim();
-                        if (model.Contains(" "))
-                            model = $"({model})";
-
-                        return $"{model}.FindAllDescendants().Where(m => !m.IsHidden).ToList()";
-                    }
-                    else
-                        throw new Exception($"Incorrect number of arguments passed to Apsim.ChildrenRecursivelyVisible()");
-                });
-
-                if (replaced)
-                    AddLinqIfNotExist(manager);
->>>>>>> 10bbd511
             }
         }
 
