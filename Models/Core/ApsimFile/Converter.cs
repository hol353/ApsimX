--- conflicted
+++ resolved
@@ -15,7 +15,7 @@
     public class Converter
     {
         /// <summary>Gets the latest .apsimx file format version.</summary>
-        public static int LatestVersion { get { return 49; } }
+        public static int LatestVersion { get { return 50; } }
 
         /// <summary>Converts a .apsimx string to the latest version.</summary>
         /// <param name="st">XML or JSON string to convert.</param>
@@ -161,7 +161,18 @@
         }
 
         /// <summary>
-<<<<<<< HEAD
+        /// Upgrades to version 49. Renames Models.Morris+Parameter to Models.Sensitivity.Parameter.
+        /// </summary>
+        /// <param name="root"></param>
+        /// <param name="fileName"></param>
+        private static void UpgradeToVersion49(JObject root, string fileName)
+        {
+            foreach (JObject morris in JsonUtilities.ChildrenRecursively(root, "Models.Morris"))
+                foreach (var parameter in morris["Parameters"])
+                    parameter["$type"] = parameter["$type"].ToString().Replace("Models.Morris+Parameter", "Models.Sensitivity.Parameter");
+        }
+
+        /// <summary>
         /// Upgrades to version 49. Fixes the RelativeTo property of 
         /// InitialWater components of soils copied from Apsim Classic.
         /// </summary>
@@ -172,7 +183,7 @@
         /// Wheat must be renamed to WheatSoil.
         /// Maize must be renamed to MaizeSoil.
         /// </remarks>
-        private static void UpgradeToVersion49(JObject root, string fileName)
+        private static void UpgradeToVersion50(JObject root, string fileName)
         {
             foreach (JObject initialWater in JsonUtilities.ChildrenRecursively(root, "InitialWater"))
             {
@@ -184,17 +195,6 @@
                         initialWater["RelativeTo"] = initialWater["RelativeTo"].ToString() + "Soil";
                 }
             }
-=======
-        /// Upgrades to version 49. Renames Models.Morris+Parameter to Models.Sensitivity.Parameter.
-        /// </summary>
-        /// <param name="root"></param>
-        /// <param name="fileName"></param>
-        private static void UpgradeToVersion49(JObject root, string fileName)
-        {
-            foreach (JObject morris in JsonUtilities.ChildrenRecursively(root, "Models.Morris"))
-                foreach (var parameter in morris["Parameters"])
-                    parameter["$type"] = parameter["$type"].ToString().Replace("Models.Morris+Parameter", "Models.Sensitivity.Parameter");
->>>>>>> 69e565ee
         }
     }
 }
