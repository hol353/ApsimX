--- conflicted
+++ resolved
@@ -23,7 +23,7 @@
     public class Converter
     {
         /// <summary>Gets the latest .apsimx file format version.</summary>
-        public static int LatestVersion { get { return 127; } }
+        public static int LatestVersion { get { return 128; } }
 
         /// <summary>Converts a .apsimx string to the latest version.</summary>
         /// <param name="st">XML or JSON string to convert.</param>
@@ -3332,11 +3332,6 @@
         }
 
         /// <summary>
-<<<<<<< HEAD
-        /// Upgrade to version 127. Add ResourceName property to Fertiliser models.
-        /// </summary>
-=======
-        /// Fix subscript/superscript syntax in memos.
         /// </summary>
         /// <remarks>
         /// Previously, we used a custom markdown extension to implement support
@@ -3344,15 +3339,10 @@
         /// decided to just stick with the built-in extensions, so we need to
         /// change the syntax in all existing files.
         /// </remarks>
->>>>>>> 0771e221
         /// <param name="root">The root json token.</param>
         /// <param name="fileName">The name of the apsimx file.</param>
         private static void UpgradeToVersion127(JObject root, string fileName)
         {
-<<<<<<< HEAD
-            foreach (JObject fertiliser in JsonUtilities.ChildrenRecursively(root, nameof(Fertiliser)))
-                fertiliser["ResourceName"] = "Fertiliser";
-=======
             foreach (JObject memo in JsonUtilities.ChildrenRecursively(root, "Memo"))
             {
                 string text = memo["Text"]?.ToString();
@@ -3360,8 +3350,19 @@
                 text = Regex.Replace(text, "<sub>([^<]+)</sub>", "~$1~");
                 memo["Text"] = text;
             }
->>>>>>> 0771e221
-        }
+        }
+		
+        /// <summary>
+        /// Upgrade to version 128. Add ResourceName property to Fertiliser models.
+        /// </summary>
+        /// <param name="root">The root json token.</param>
+        /// <param name="fileName">The name of the apsimx file.</param>
+        private static void UpgradeToVersion128(JObject root, string fileName)
+        {
+            foreach (JObject fertiliser in JsonUtilities.ChildrenRecursively(root, nameof(Fertiliser)))
+                fertiliser["ResourceName"] = "Fertiliser";
+        }
+	
 
         /// <summary>
         /// Refactor LifeCycle model
