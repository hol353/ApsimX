--- conflicted
+++ resolved
@@ -36,13 +36,8 @@
         public double Altitude { get; set; } = 50;
 
         /// <summary>Return a list of plant models.</summary>
-<<<<<<< HEAD
-        [JsonIgnore]
-        public List<IPlant> Plants { get { return Apsim.Children(this, typeof(IPlant)).Cast<IPlant>().ToList(); } }
-=======
         [XmlIgnore]
         public List<IPlant> Plants { get { return FindAllChildren<IPlant>().ToList(); } }
->>>>>>> 10bbd511
 
         /// <summary>Return the index of this paddock</summary>
         public int Index {  get { return Parent.Children.IndexOf(this); } }
