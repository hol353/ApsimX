--- conflicted
+++ resolved
@@ -63,10 +63,6 @@
         /// <summary>The n retranslocation factor</summary>
         [Link(IsOptional = true)]
         [Units("/d")]
-        IFunction DMReallocationFactor = null;
-        /// <summary>The n retranslocation factor</summary>
-        [Link(IsOptional = true)]
-        [Units("/d")]
         IFunction NRetranslocationFactor = null;
         /// <summary>The nitrogen demand switch</summary>
         [Link(IsOptional = true)]
@@ -156,16 +152,6 @@
         [Units("g/m^2")]
         public double LiveFWt { get; set; }
 
-<<<<<<< HEAD
-        /// <summary>Gets  the potentail amount reallocated yeasterday</summary>
-        /// <value>The reallocated wt.</value>
-        [XmlIgnore]
-        [Units("g/m^2")]
-        public double DailyReallocationPot { get { return PotentialDMAllocation; } private set { } }
-
-
-=======
->>>>>>> f7274a00
         #endregion
 
         #region Organ functions
@@ -216,36 +202,11 @@
                 double _DMRetranslocationFactor = 0;
                 if (DMRetranslocationFactor != null) //Default of 0 means retranslocation is always truned off!!!!
                     _DMRetranslocationFactor = DMRetranslocationFactor.Value;
-                double _DMReallocationFactor = 0;
-                double _DMReallocated = 0;
-                //if ((DMReallocationFactor != null) && (SenescenceRateFunction != null))
-                //    _DMReallocationFactor = 0* DMReallocationFactor.Value;
-                    /* RFZ we need reallocation however we also need to conserve biomass
-                    /** TO Do
-                 */   
-                if ((DMReallocationFactor != null) && (SenescenceRateFunction != null)) 
-                    {
-
-                        // DM to reallocate.
-                        _DMReallocationFactor = DMReallocationFactor.Value;
-                        double SenescedFrac = SenescenceRateFunction.Value;
-                        double _DMMetabolicDMReallocationSupply = StartLive.MetabolicWt * SenescedFrac * _DMReallocationFactor;
-                        double _DMNonStructuralDMReallocationSupply = StartLive.NonStructuralWt * SenescedFrac * _DMReallocationFactor;
-
-                        _DMReallocated = _DMMetabolicDMReallocationSupply + _DMNonStructuralDMReallocationSupply;
-
-                    }
-                    else
-                    {
-                        _DMReallocated = 0;
-
-                    }
-                   
-                    return new BiomassSupplyType
+                return new BiomassSupplyType
                 {
                     Fixation = 0,
                     Retranslocation = StartLive.NonStructuralWt * _DMRetranslocationFactor,
-                    Reallocation = _DMReallocated
+                    Reallocation = 0
                 };
             }
         }
