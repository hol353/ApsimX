namespace Models.PMF.Organs
{
    using APSIM.Shared.Utilities;
    using Library;
    using Models.Core;
    using Models.Interfaces;
    using Models.Functions;
    using Models.PMF.Interfaces;
    using Models.Soils;
    using Models.Soils.Arbitrator;
    using System;
    using System.Collections.Generic;
    using System.Xml.Serialization;

    ///<summary>
    /// # [Name]
    /// The generic root model calculates root growth in terms of rooting depth, biomass accumulation and subsequent root length density in each soil layer. 
    /// 
    /// **Root Growth**
    /// 
    /// Roots grow downwards through the soil profile, with initial depth determined by sowing depth and the growth rate determined by RootFrontVelocity. 
    /// The RootFrontVelocity is modified by multiplying it by the soil's XF value; which represents any resistance posed by the soil to root extension. 
    /// Root depth is also constrained by a maximum root depth.
    /// 
    /// Root length growth is calculated using the daily DM partitioned to roots and a specific root length.  Root proliferation in layers is calculated using an approach similar to the generalised equimarginal criterion used in economics.  The uptake of water and N per unit root length is used to partition new root material into layers of higher 'return on investment'.
    /// 
    /// **Dry Matter Demands**
    /// 
    /// A daily DM demand is provided to the organ arbitrator and a DM supply returned. By default, 100% of the dry matter (DM) demanded from the root is structural.  
    /// The daily loss of roots is calculated using a SenescenceRate function.  All senesced material is automatically detached and added to the soil FOM.  
    /// 
    /// **Nitrogen Demands**
    /// 
    /// The daily structural N demand from root is the product of total DM demand and the minimum N concentration.  Any N above this is considered Storage 
    /// and can be used for retranslocation and/or reallocation as the respective factors are set to values other then zero.  
    /// 
    /// **Nitrogen Uptake**
    /// 
    /// Potential N uptake by the root system is calculated for each soil layer (i) that the roots have extended into.  
    /// In each layer potential uptake is calculated as the product of the mineral nitrogen in the layer, a factor controlling the rate of extraction
    /// (kNO3 or kNH4), the concentration of N form (ppm), and a soil moisture factor (NUptakeSWFactor) which typically decreases as the soil dries.  
    /// 
    ///     _NO3 uptake = NO3<sub>i</sub> x kNO3 x NO3<sub>ppm, i</sub> x NUptakeSWFactor_
    ///     
    ///     _NH4 uptake = NH4<sub>i</sub> x kNH4 x NH4<sub>ppm, i</sub> x NUptakeSWFactor_
    /// 
    /// Nitrogen uptake demand is limited to the maximum daily potential uptake (MaxDailyNUptake) and the plants N demand. 
    /// The demand for soil N is then passed to the soil arbitrator which determines how much of the N uptake demand
    /// each plant instance will be allowed to take up.
    /// 
    /// **Water Uptake**
    /// 
    /// Potential water uptake by the root system is calculated for each soil layer that the roots have extended into.  
    /// In each layer potential uptake is calculated as the product of the available water in the layer (water above LL limit) 
    /// and a factor controlling the rate of extraction (KL).  The values of both LL and KL are set in the soil interface and
    /// KL may be further modified by the crop via the KLModifier function.  
    /// 
    /// _SW uptake = (SW<sub>i</sub> - LL<sub>i</sub>) x KL<sub>i</sub> x KLModifier_
    /// 
    ///</summary>
    [Serializable]
    [Description("Root Class")]
    [ViewName("UserInterface.Views.GridView")]
    [PresenterName("UserInterface.Presenters.PropertyPresenter")]
    [ValidParent(ParentType = typeof(Plant))]
    public class Root : Model, IWaterNitrogenUptake, IArbitration, IOrgan, IRemovableBiomass
    {
        /// <summary>Tolerance for biomass comparisons</summary>
        private double BiomassToleranceValue = 0.0000000001;

        /// <summary>The plant</summary>
        [Link]
        protected Plant parentPlant = null;

        /// <summary>The surface organic matter model</summary>
        [Link]
        public ISurfaceOrganicMatter SurfaceOrganicMatter = null;

        /// <summary>Link to biomass removal model</summary>
        [ChildLink]
        private BiomassRemoval biomassRemovalModel = null;

        /// <summary>The DM demand function</summary>
        [ChildLinkByName]
        [Units("g/m2/d")]
        private BiomassDemand dmDemands = null;

        /// <summary>Link to the KNO3 link</summary>
        [ChildLinkByName]
        private IFunction kno3 = null;

        /// <summary>Link to the KNH4 link</summary>
        [ChildLinkByName]
        private IFunction knh4 = null;

        /// <summary>Soil water factor for N Uptake</summary>
        [ChildLinkByName]
        private IFunction nUptakeSWFactor = null;

        /// <summary>Gets or sets the initial biomass dry matter weight</summary>
        [ChildLinkByName]
        [Units("g/plant")]
        private IFunction initialDM = null;

        /// <summary>Gets or sets the specific root length</summary>
        [ChildLinkByName]
        [Units("m/g")]
        private IFunction specificRootLength = null;

        /// <summary>The nitrogen demand switch</summary>
        [ChildLinkByName]
        private IFunction nitrogenDemandSwitch = null;

        /// <summary>The N demand function</summary>
        [ChildLinkByName(IsOptional = true)]
        [Units("g/m2/d")]
        private BiomassDemand nDemands = null;

        /// <summary>The nitrogen root calc switch</summary>
        [ChildLinkByName(IsOptional = true)]
        private IFunction NitrogenRootCalcSwitch = null;

        /// <summary>The nitrogen root calc switch</summary>
        [ChildLinkByName(IsOptional = true)]
        public IFunction RootFrontCalcSwitch = null;

        /// <summary>The N retranslocation factor</summary>
        [ChildLinkByName(IsOptional = true)]
        [Units("/d")]
        private IFunction nRetranslocationFactor = null;

        /// <summary>The N reallocation factor</summary>
        [ChildLinkByName(IsOptional = true)]
        [Units("/d")]
        private IFunction nReallocationFactor = null;

        /// <summary>The DM retranslocation factor</summary>
        [ChildLinkByName(IsOptional = true)]
        [Units("/d")]
        private IFunction dmRetranslocationFactor = null;

        /// <summary>The DM reallocation factor</summary>
        [ChildLinkByName(IsOptional = true)]
        [Units("/d")]
        private IFunction dmReallocationFactor = null;

        /// <summary>The biomass senescence rate</summary>
        [ChildLinkByName]
        [Units("/d")]
        private IFunction senescenceRate = null;

        /// <summary>The root front velocity</summary>
        [ChildLinkByName]
        [Units("mm/d")]
        private IFunction rootFrontVelocity = null;

        /// <summary>The maximum N concentration</summary>
        [ChildLinkByName]
        [Units("g/g")]
        private IFunction maximumNConc = null;

        /// <summary>The minimum N concentration</summary>
        [ChildLinkByName]
        [Units("g/g")]
        private IFunction minimumNConc = null;

        /// <summary>The critical N concentration</summary>
        [ChildLinkByName(IsOptional = true)]
        [Units("g/g")]
        private IFunction criticalNConc = null;

        /// <summary>The maximum daily N uptake</summary>
        [ChildLinkByName]
        [Units("kg N/ha")]
        private IFunction maxDailyNUptake = null;

        /// <summary>The kl modifier</summary>
        [ChildLinkByName]
        [Units("0-1")]
        private IFunction klModifier = null;

        /// <summary>The Maximum Root Depth</summary>
        [ChildLinkByName]
        [Units("mm")]
        private IFunction maximumRootDepth = null;
        
        /// <summary>Dry matter efficiency function</summary>
        [ChildLinkByName]
        private IFunction dmConversionEfficiency = null;
        
        /// <summary>Carbon concentration</summary>
        [Units("-")]
        [ChildLinkByName]
        private IFunction carbonConcentration = null;

        /// <summary>The cost for remobilisation</summary>
        [ChildLinkByName]
        private IFunction remobilisationCost = null;

        /// <summary>The proportion of biomass respired each day</summary> 
        [ChildLinkByName]
        [Units("/d")]
        private IFunction maintenanceRespirationFunction = null;

        /// <summary>Do we need to recalculate (expensive operation) live and dead</summary>
        private bool needToRecalculateLiveDead = true;

        /// <summary>Live biomass</summary>
        private Biomass liveBiomass = new Biomass();

        /// <summary>Dead biomass</summary>
        private Biomass deadBiomass = new Biomass();

        /// <summary>The dry matter supply</summary>
        public BiomassSupplyType DMSupply {get; set;}

        /// <summary>The nitrogen supply</summary>
        public BiomassSupplyType NSupply { get; set; }

        /// <summary>The dry matter demand</summary>
        public BiomassPoolType DMDemand { get; set; }

        /// <summary>Structural nitrogen demand</summary>
        public BiomassPoolType NDemand { get; set; }

        /// <summary>The dry matter potentially being allocated</summary>
        public BiomassPoolType potentialDMAllocation { get; set; }

        /// <summary>The DM supply for retranslocation</summary>
        private double dmRetranslocationSupply = 0.0;

        /// <summary>The DM supply for reallocation</summary>
        private double dmMReallocationSupply = 0.0;

        /// <summary>The N supply for retranslocation</summary>
        private double nRetranslocationSupply = 0.0;

        /// <summary>The N supply for reallocation</summary>
        private double nReallocationSupply = 0.0;

        /// <summary>The structural N demand</summary>
        private double structuralNDemand = 0.0;

        /// <summary>The non structural N demand</summary>
        private double storageNDemand = 0.0;

        /// <summary>The metabolic N demand</summary>
        private double metabolicNDemand = 0.0;

        /// <summary>Constructor</summary>
        public Root()
        {
            Zones = new List<ZoneState>();
            ZoneNamesToGrowRootsIn = new List<string>();
            ZoneRootDepths = new List<double>();
            ZoneInitialDM = new List<double>();
        }

        /// <summary>Gets a value indicating whether the biomass is above ground or not</summary>
        public bool IsAboveGround { get { return false; } }

        /// <summary>A list of other zone names to grow roots in</summary>
        [XmlIgnore]
        public List<string> ZoneNamesToGrowRootsIn { get; set; }

        /// <summary>The root depths for each addition zone.</summary>
        [XmlIgnore]
        public List<double> ZoneRootDepths { get; set; }

        /// <summary>The live weights for each addition zone.</summary>
        [XmlIgnore]
        public List<double> ZoneInitialDM { get; set; }

        /// <summary>A list of all zones to grow roots in</summary>
        [XmlIgnore]
        public List<ZoneState> Zones { get; set; }

        /// <summary>The zone where the plant is growing</summary>
        [XmlIgnore]
        public ZoneState PlantZone { get; set; }

        /// <summary>Gets the live biomass.</summary>
        [XmlIgnore]
        [Units("g/m^2")]
        public Biomass Live
        {
            get
            {
                RecalculateLiveDead();
                return liveBiomass;
            }
        }

        /// <summary>Gets the dead biomass.</summary>
        [XmlIgnore]
        [Units("g/m^2")]
        public Biomass Dead
        {
            get
            {
                RecalculateLiveDead();
                return deadBiomass;
            }
        }

        /// <summary>Gets the root length density.</summary>
        [Units("mm/mm3")]
        public double[] LengthDensity
        {
            get
            {
                if (PlantZone == null)    // Can be null in autodoc
                    return new double[0]; 
                double[] value;
                value = new double[PlantZone.soil.Thickness.Length];
                double SRL = specificRootLength.Value();
                for (int i = 0; i < PlantZone.soil.Thickness.Length; i++)
                    value[i] = PlantZone.LayerLive[i].Wt * SRL * 1000 / 1000000 / PlantZone.soil.Thickness[i];
                return value;
            }
        }

        ///<Summary>Total DM demanded by roots</Summary>
        [Units("g/m2")]
        [XmlIgnore]
        public double TotalDMDemand { get; set; }

        ///<Summary>The amount of N taken up after arbitration</Summary>
        [Units("g/m2")]
        [XmlIgnore]
        public double NTakenUp { get; set; }

        /// <summary>Root depth.</summary>
        [XmlIgnore]
        public double Depth { get { return PlantZone.Depth; } }

        /// <summary>Layer live</summary>
        [XmlIgnore]
        public Biomass[] LayerLive { get { return PlantZone.LayerLive; } }

        /// <summary>Layer dead.</summary>
        [XmlIgnore]
        public Biomass[] LayerDead { get { return PlantZone.LayerDead; } }

        /// <summary>Gets or sets the water uptake.</summary>
        [Units("mm")]
        public double WaterUptake
        {
            get
            {
                double uptake = 0;
                foreach (ZoneState zone in Zones)
                    uptake = uptake + MathUtilities.Sum(zone.WaterUptake);
                return -uptake;
            }
        }

        /// <summary>Gets or sets the water uptake.</summary>
        [Units("kg/ha")]
        public double NUptake
        {
            get
            {
                double uptake = 0;
                foreach (ZoneState zone in Zones)
                    uptake = MathUtilities.Sum(zone.NitUptake);
                return uptake;
            }
        }

        /// <summary>Gets or sets the mid points of each layer</summary>
        [XmlIgnore]
        public double[] LayerMidPointDepth { get; private set; }

        /// <summary>Gets or sets root water content</summary>
        [XmlIgnore]
        public double[] RWC { get; private set; }

        /// <summary>Gets a factor to account for root zone Water tension weighted for root mass.</summary>
        [Units("0-1")]
        public double WaterTensionFactor
        {
            get
            {
                if (PlantZone == null)
                    return 0;

                double MeanWTF = 0;

                double liveWt = Live.Wt;
                if (liveWt > 0)
                    foreach (ZoneState Z in Zones)
                    {
                        double[] paw = Z.soil.PAW;
                        double[] pawc = Z.soil.PAWC;
                        Biomass[] layerLiveForZone = Z.LayerLive;
                        for (int i = 0; i < Z.LayerLive.Length; i++)
                            MeanWTF += layerLiveForZone[i].Wt / liveWt * MathUtilities.Bound(2 * paw[i] / pawc[i], 0, 1);
                    }

                return MeanWTF;
            }
        }

        /// <summary>Gets a factor to account for root zone Water tension weighted for root mass.</summary>
        [Units("0-1")]
        public double PlantWaterPotentialFactor
        {
            get
            {
                if (PlantZone == null)
                    return 0;

                double MeanWTF = 0;

                double liveWt = Live.Wt;
                if (liveWt > 0)
                    foreach (ZoneState Z in Zones)
                    {
                        double[] paw = Z.soil.PAW;
                        double[] pawc = Z.soil.PAWC;
                        Biomass[] layerLiveForZone = Z.LayerLive;
                        for (int i = 0; i < Z.LayerLive.Length; i++)
                            MeanWTF += layerLiveForZone[i].Wt / liveWt * MathUtilities.Bound(paw[i] / pawc[i], 0, 1);
                    }

                return MeanWTF;
            }
        }

        /// <summary>Gets or sets the minimum nconc.</summary>
        public double MinNconc { get { return minimumNConc.Value(); } }

        /// <summary>Gets the total biomass</summary>
        public Biomass Total { get { return Live + Dead; } }

        /// <summary>Gets the total grain weight</summary>
        [Units("g/m2")]
        public double Wt { get { return Total.Wt; } }

        /// <summary>Gets the total grain N</summary>
        [Units("g/m2")]
        public double N { get { return Total.N; } }

        /// <summary>Gets the total (live + dead) N concentration (g/g)</summary>
        [XmlIgnore]
        public double Nconc
        {
            get
            {
                if (Wt > 0.0)
                    return N / Wt;
                else
                    return 0.0;
            }
        }


        /// <summary>Gets or sets the n fixation cost.</summary>
        [XmlIgnore]
        public double NFixationCost { get { return 0; } }

        /// <summary>Growth Respiration</summary>
        /// [Units("CO_2")]
        public double GrowthRespiration { get; set; }

        /// <summary>The amount of mass lost each day from maintenance respiration</summary>
        public double MaintenanceRespiration { get; set; }

        /// <summary>Gets the biomass allocated (represented actual growth)</summary>
        [XmlIgnore]
        public Biomass Allocated { get; set; }

        /// <summary>Gets the biomass senesced (transferred from live to dead material)</summary>
        [XmlIgnore]
        public Biomass Senesced { get; set; }

        /// <summary>Gets the DM amount detached (sent to soil/surface organic matter) (g/m2)</summary>
        [XmlIgnore]
        public Biomass Detached { get; set; }

        /// <summary>Gets the DM amount removed from the system (harvested, grazed, etc) (g/m2)</summary>
        [XmlIgnore]
        public Biomass Removed { get; set; }

        /// <summary>Gets the potential DM allocation for this computation round.</summary>
        public BiomassPoolType DMPotentialAllocation { get { return potentialDMAllocation; } }

        /// <summary>Does the water uptake.</summary>
        /// <param name="Amount">The amount.</param>
        /// <param name="zoneName">Zone name to do water uptake in</param>
        public void DoWaterUptake(double[] Amount, string zoneName)
        {
            ZoneState zone = Zones.Find(z => z.Name == zoneName);
            if (zone == null)
                throw new Exception("Cannot find a zone called " + zoneName);

            zone.WaterUptake = MathUtilities.Multiply_Value(Amount, -1.0);
            zone.soil.SoilWater.RemoveWater(Amount);
        }

        /// <summary>Does the Nitrogen uptake.</summary>
        /// <param name="zonesFromSoilArbitrator">List of zones from soil arbitrator</param>
        public void DoNitrogenUptake(List<ZoneWaterAndN> zonesFromSoilArbitrator)
        {
            foreach (ZoneWaterAndN thisZone in zonesFromSoilArbitrator)
            {
                ZoneState zone = Zones.Find(z => z.Name == thisZone.Zone.Name);
                if (zone != null)
                {
                    zone.NO3.SetKgHa(SoluteSetterType.Plant, MathUtilities.Subtract(zone.NO3.kgha, thisZone.NO3N));
                    zone.NH4.SetKgHa(SoluteSetterType.Plant, MathUtilities.Subtract(zone.NH4.kgha, thisZone.NH4N));

                    zone.NitUptake = MathUtilities.Multiply_Value(MathUtilities.Add(thisZone.NO3N, thisZone.NH4N), -1);
                }
            }
        }

        /// <summary>Calculate and return the dry matter supply (g/m2)</summary>
        [EventSubscribe("SetDMSupply")]
        private void SetDMSupply(object sender, EventArgs e)
        {
            DMSupply.Fixation = 0.0;
            DMSupply.Retranslocation = dmRetranslocationSupply;
            DMSupply.Reallocation = dmMReallocationSupply;
        }

        /// <summary>Calculate and return the nitrogen supply (g/m2)</summary>
        [EventSubscribe("SetNSupply")]
        private void SetNSupply(object sender, EventArgs e)
        {
            NSupply.Fixation = 0.0;
            NSupply.Uptake = 0.0;
            NSupply.Retranslocation = nRetranslocationSupply;
            NSupply.Reallocation = nReallocationSupply;
        }

        /// <summary>Calculate and return the dry matter demand (g/m2)</summary>
        [EventSubscribe("SetDMDemand")]
        private void SetDMDemand(object sender, EventArgs e)
        {
            if (parentPlant.SowingData?.Depth <= PlantZone.Depth)
            {
                if (dmConversionEfficiency.Value() > 0.0)
                {
                    DMDemand.Structural = (dmDemands.Structural.Value() / dmConversionEfficiency.Value() + remobilisationCost.Value());
<<<<<<< HEAD
                    DMDemand.Storage = Math.Max(0, dmDemands.Storage.Value() / dmConversionEfficiency.Value());
=======
                    DMDemand.Storage = Math.Max(0, dmDemands.Storage.Value() / dmConversionEfficiency.Value()) ;
>>>>>>> 072325ab
                    DMDemand.Metabolic = 0;
                }
                else
                { // Conversion efficiency is zero!!!!
                    DMDemand.Structural = 0;
                    DMDemand.Storage = 0;
                    DMDemand.Metabolic = 0;
                }
            }
        }

        /// <summary>Calculate and return the nitrogen demand (g/m2)</summary>
        [EventSubscribe("SetNDemand")]
        private void SetNDemand(object sender, EventArgs e)
        {
            if(NitrogenRootCalcSwitch != null && nDemands != null && NitrogenRootCalcSwitch.Value() > 0.9)
            {
                //use interface NDemand functions - used for sorghum model
                CalculateNDemandsUsingSimpleFunctions();
                return;
            }
            // This is basically the old/original function with added metabolicN.
            // Calculate N demand based on amount of N needed to bring root N content in each layer up to maximum.

            double NitrogenSwitch = (nitrogenDemandSwitch == null) ? 1.0 : nitrogenDemandSwitch.Value();
            double criticalN = (criticalNConc == null) ? minimumNConc.Value() : criticalNConc.Value();

            structuralNDemand = 0.0;
            metabolicNDemand = 0.0;
            storageNDemand = 0.0;
            foreach (ZoneState Z in Zones)
            {
                Z.StructuralNDemand = new double[Z.soil.Thickness.Length];
                Z.StorageNDemand = new double[Z.soil.Thickness.Length];
                //Note: MetabolicN is assumed to be zero

                double NDeficit = 0.0;
                double minNConc = minimumNConc.Value();
                double maxNConc = maximumNConc.Value();

                for (int i = 0; i < Z.LayerLive.Length; i++)
                {
                    Z.StructuralNDemand[i] = Z.PotentialDMAllocated[i] * minNConc * NitrogenSwitch;
                    NDeficit = Math.Max(0.0, maxNConc * (Z.LayerLive[i].Wt + Z.PotentialDMAllocated[i]) - (Z.LayerLive[i].N + Z.StructuralNDemand[i]));
                    Z.StorageNDemand[i] = Math.Max(0, NDeficit - Z.StructuralNDemand[i]) * NitrogenSwitch;

                    structuralNDemand += Z.StructuralNDemand[i];
                    storageNDemand += Z.StorageNDemand[i];
                }
            }
            NDemand.Structural = structuralNDemand;
            NDemand.Storage = storageNDemand;
            NDemand.Metabolic = metabolicNDemand;

        }

        /// <summary>alternative calculation that uses similar nDemands interface functions to GenericOrgan.</summary>
        public void CalculateNDemandsUsingSimpleFunctions()
        {
            //TODO jb check if this is correct usage - possibly copied over by arbitrator
            NDemand.Structural = nDemands.Structural.Value();
            NDemand.Metabolic = nDemands.Metabolic.Value();
            NDemand.Storage = nDemands.Storage.Value();

            //The DM is allocated using CalculateRootActivityValues to proportion between layers
            double TotalRAw = 0;
            foreach (ZoneState Z in Zones)
                TotalRAw += MathUtilities.Sum(Z.CalculateRootActivityValues());

            foreach (ZoneState Z in Zones)
            {
                Z.StructuralNDemand = new double[Z.soil.Thickness.Length];
                Z.StorageNDemand = new double[Z.soil.Thickness.Length];
                //Note: MetabolicN is assumed to be zero

                double[] RAw = Z.CalculateRootActivityValues();
                for (int i = 0; i < Z.LayerLive.Length; i++)
                {
                    Z.StructuralNDemand[i] = NDemand.Structural * RAw[i] / TotalRAw;
                    Z.StorageNDemand[i] = 0; //sorghum isn't using metabolic storage in roots;
                }
            }
        }

        /// <summary>Sets the dry matter potential allocation.</summary>
        public void SetDryMatterPotentialAllocation(BiomassPoolType dryMatter)
        {

            if (PlantZone.WaterUptake == null)
                throw new Exception("No water and N uptakes supplied to root. Is Soil Arbitrator included in the simulation?");

            if (PlantZone.Depth <= 0)
                return; //cannot allocate growth where no length

            if (DMDemand.Structural == 0 && dryMatter.Structural > 0.000000000001)
                throw new Exception("Invalid allocation of potential DM in" + Name);


            double TotalRAw = 0;
            foreach (ZoneState Z in Zones)
                TotalRAw += MathUtilities.Sum(Z.CalculateRootActivityValues());

            if (TotalRAw == 0 && dryMatter.Structural > 0)
                throw new Exception("Error trying to partition potential root biomass");

            if (TotalRAw > 0)
            {
                foreach (ZoneState Z in Zones)
                {
                    double[] RAw = Z.CalculateRootActivityValues();
                    Z.PotentialDMAllocated = new double[Z.soil.Thickness.Length];

                    for (int layer = 0; layer < Z.soil.Thickness.Length; layer++)
                        Z.PotentialDMAllocated[layer] = dryMatter.Structural * RAw[layer] / TotalRAw;
                }
                needToRecalculateLiveDead = true;
            }

            potentialDMAllocation.Structural = dryMatter.Structural;
            potentialDMAllocation.Metabolic = dryMatter.Metabolic;
            potentialDMAllocation.Storage = dryMatter.Storage;
        }

        /// <summary>Sets the dry matter allocation.</summary>
        public void SetDryMatterAllocation(BiomassAllocationType dryMatter)
        {
            double TotalRAw = 0;
            foreach (ZoneState Z in Zones)
                TotalRAw += MathUtilities.Sum(Z.CalculateRootActivityValues());

            Allocated.StructuralWt = dryMatter.Structural * dmConversionEfficiency.Value();
            Allocated.StorageWt = dryMatter.Storage * dmConversionEfficiency.Value();
            Allocated.MetabolicWt = dryMatter.Metabolic * dmConversionEfficiency.Value();
            // GrowthRespiration with unit CO2 
            // GrowthRespiration is calculated as 
            // Allocated CH2O from photosynthesis "1 / DMConversionEfficiency.Value()", converted 
            // into carbon through (12 / 30), then minus the carbon in the biomass, finally converted into 
            // CO2 (44/12).
            double growthRespFactor = ((1.0 / dmConversionEfficiency.Value()) * (12.0 / 30.0) - 1.0 * carbonConcentration.Value()) * 44.0 / 12.0;
            GrowthRespiration = (Allocated.StructuralWt + Allocated.StorageWt + Allocated.MetabolicWt) * growthRespFactor;
            if (TotalRAw == 0 && Allocated.Wt > 0)
                throw new Exception("Error trying to partition root biomass");

            foreach (ZoneState Z in Zones)
                Z.PartitionRootMass(TotalRAw, Allocated.Wt);
            needToRecalculateLiveDead = true;
        }

        /// <summary>Gets the nitrogen supply from the specified zone.</summary>
        /// <param name="zone">The zone.</param>
        /// <param name="NO3Supply">The returned NO3 supply</param>
        /// <param name="NH4Supply">The returned NH4 supply</param>
        public void CalculateNitrogenSupply(ZoneWaterAndN zone, ref double[] NO3Supply, ref double[] NH4Supply)
        {
            ZoneState myZone = Zones.Find(z => z.Name == zone.Zone.Name);
            if (myZone != null)
            {
                if (RWC == null || RWC.Length != myZone.soil.Thickness.Length)
                    RWC = new double[myZone.soil.Thickness.Length];

                double NO3Uptake = 0;
                double NH4Uptake = 0;

                double[] thickness = myZone.soil.Thickness;
                double[] water = myZone.soil.Water;
                double[] ll15mm = myZone.soil.LL15mm;
                double[] dulmm = myZone.soil.DULmm;
                double[] bd = myZone.soil.BD;

                double accuDepth = 0;
                if (RootFrontCalcSwitch?.Value() >= 1.0)
                {
                    if (myZone.MassFlow == null || myZone.MassFlow.Length != myZone.soil.Thickness.Length)
                        myZone.MassFlow = new double[myZone.soil.Thickness.Length];
                    if (myZone.Diffusion == null || myZone.Diffusion.Length != myZone.soil.Thickness.Length)
                        myZone.Diffusion = new double[myZone.soil.Thickness.Length];

                    var currentLayer = myZone.soil.LayerIndexOfDepth(myZone.Depth);
                    for (int layer = 0; layer <= currentLayer; layer++)
                    {
                        var swdep = water[layer]; //mm
                        var flow = myZone.WaterUptake[layer];
                        var yest_swdep = swdep - flow;
                        //NO3N is in kg/ha - old sorghum used g/m^2
                        var no3conc = zone.NO3N[layer] * kgha2gsm / yest_swdep; //to equal old sorghum
                        var no3massFlow = no3conc * (-flow);
                        myZone.MassFlow[layer] = no3massFlow;

                        //diffusion
                        var swAvailFrac = RWC[layer] = (water[layer] - ll15mm[layer]) / (dulmm[layer] - ll15mm[layer]);
                        //old sorghum stores N03 in g/ms not kg/ha
                        var no3Diffusion = MathUtilities.Bound(swAvailFrac, 0.0, 1.0) * (zone.NO3N[layer] * kgha2gsm); 

                        if (layer == currentLayer)
                        {
                            var proportion = myZone.soil.ProportionThroughLayer(currentLayer, myZone.Depth);
                            no3Diffusion *= proportion;
                        }

                        myZone.Diffusion[layer] = no3Diffusion;

                        //NH4Supply[layer] = no3massFlow;
                        //onyl 2 fields passed in for returning data. 
                        //actual uptake needs to distinguish between massflow and diffusion
                        //sorghum calcs don't use nh4 - so using that temporarily
                    }
                }
                else
                {
                    for (int layer = 0; layer < thickness.Length; layer++)
                    {
                        accuDepth += thickness[layer];
                        if (myZone.LayerLive[layer].Wt > 0)
                        {
                            double factorRootDepth = Math.Max(0, Math.Min(1, 1 - (accuDepth - Depth) / thickness[layer]));
                            RWC[layer] = (water[layer] - ll15mm[layer]) / (dulmm[layer] - ll15mm[layer]);
                            RWC[layer] = Math.Max(0.0, Math.Min(RWC[layer], 1.0));
                            double SWAF = nUptakeSWFactor.Value(layer);

                            double kno3 = this.kno3.Value(layer);
                            double NO3ppm = zone.NO3N[layer] * (100.0 / (bd[layer] * thickness[layer]));
                            NO3Supply[layer] = Math.Min(zone.NO3N[layer] * kno3 * NO3ppm * SWAF * factorRootDepth, (maxDailyNUptake.Value() - NO3Uptake));
                            NO3Uptake += NO3Supply[layer];

                            double knh4 = this.knh4.Value(layer);
                            double NH4ppm = zone.NH4N[layer] * (100.0 / (bd[layer] * thickness[layer]));
                            NH4Supply[layer] = Math.Min(zone.NH4N[layer] * knh4 * NH4ppm * SWAF * factorRootDepth, (maxDailyNUptake.Value() - NH4Uptake));
                            NH4Uptake += NH4Supply[layer];
                        }
                    }
                }
            }
        }

        /// <summary>Sets the n allocation.</summary>
        public void SetNitrogenAllocation(BiomassAllocationType nitrogen)
        {
            double totalStructuralNDemand = 0;
            double totalStorageNDemand = 0;

            foreach (ZoneState Z in Zones)
            {
                totalStructuralNDemand += MathUtilities.Sum(Z.StructuralNDemand);
                totalStorageNDemand += MathUtilities.Sum(Z.StorageNDemand);
            }
            NTakenUp = nitrogen.Uptake;
            Allocated.StructuralN = nitrogen.Structural;
            Allocated.StorageN = nitrogen.Storage;
            Allocated.MetabolicN = nitrogen.Metabolic;

            double surplus = Allocated.N - totalStructuralNDemand - totalStorageNDemand;
            if (surplus > 0.000000001)
                throw new Exception("N Allocation to roots exceeds Demand");
            double NAllocated = 0;

            foreach (ZoneState Z in Zones)
            {
                for (int i = 0; i < Z.LayerLive.Length; i++)
                {
                    if (totalStructuralNDemand > 0)
                    {
                        double StructFrac = Z.StructuralNDemand[i] / totalStructuralNDemand;
                        Z.LayerLive[i].StructuralN += nitrogen.Structural * StructFrac;
                        NAllocated += nitrogen.Structural * StructFrac;
                    }

                    if (totalStorageNDemand > 0)
                    {
                        double NonStructFrac = Z.StorageNDemand[i] / totalStorageNDemand;
                        Z.LayerLive[i].StorageN += nitrogen.Storage * NonStructFrac;
                        NAllocated += nitrogen.Storage * NonStructFrac;
                    }
                }
            }
            needToRecalculateLiveDead = true;

            if (!MathUtilities.FloatsAreEqual(NAllocated - Allocated.N, 0.0))
                throw new Exception("Error in N Allocation: " + Name);
        }

        /// <summary>Remove maintenance respiration from live component of organs.</summary>
        /// <param name="respiration">The respiration to remove</param>
        public virtual void RemoveMaintenanceRespiration(double respiration)
        {
            double total = Live.MetabolicWt + Live.StorageWt;
            if (respiration > total)
            {
                throw new Exception("Respiration is more than total biomass of metabolic and storage in live component.");
            }
            Live.MetabolicWt = Live.MetabolicWt - (respiration * Live.MetabolicWt / total);
            Live.StorageWt = Live.StorageWt - (respiration * Live.StorageWt / total);
        }

        /// <summary>Gets or sets the water supply.</summary>
        /// <param name="zone">The zone.</param>
        public double[] CalculateWaterSupply(ZoneWaterAndN zone)
        {
            ZoneState myZone = Zones.Find(z => z.Name == zone.Zone.Name);
            if (myZone == null)
                return null;

            if (myZone.soil.Weirdo != null)
                return new double[myZone.soil.Thickness.Length]; //With Weirdo, water extraction is not done through the arbitrator because the time step is different.
            else
            {
                var currentLayer = PlantZone.soil.LayerIndexOfDepth(Depth);
                var soilCrop = myZone.soil.Crop(parentPlant.Name);
                if (RootFrontCalcSwitch?.Value() >= 1.0)
                {
                    double[] kl = soilCrop.KL;
                    double[] ll = soilCrop.LL;

                    double[] lldep = new double[myZone.soil.Thickness.Length];
                    double[] available = new double[myZone.soil.Thickness.Length];

                    double[] supply = new double[myZone.soil.Thickness.Length];
                    LayerMidPointDepth = myZone.soil.DepthMidPoints;
                    for (int layer = 0; layer <= currentLayer; layer++)
                    {
                        lldep[layer] = ll[layer] * myZone.soil.Thickness[layer];
                        available[layer] = Math.Max(zone.Water[layer] - lldep[layer], 0.0);
                        if (currentLayer == layer)
                        {
                            var layerproportion = myZone.soil.ProportionThroughLayer(layer, myZone.Depth);
                            available[layer] *= layerproportion;
                        }

                        var proportionThroughLayer = rootProportionInLayer(layer, myZone);
                        var klMod = klModifier.Value(layer);
                        supply[layer] = Math.Max(0.0, kl[layer] * klMod * available[layer] * proportionThroughLayer);
                    }

                    return supply;
                }
                else
                {
                    double[] kl = soilCrop.KL;
                    double[] ll = soilCrop.LL;

                    double[] supply = new double[myZone.soil.Thickness.Length];
                    LayerMidPointDepth = myZone.soil.DepthMidPoints;
                    for (int layer = 0; layer < myZone.soil.Thickness.Length; layer++)
                    {
                        if (layer <= myZone.soil.LayerIndexOfDepth(myZone.Depth))
                        {
                            supply[layer] = Math.Max(0.0, kl[layer] * klModifier.Value(layer) *
                            (zone.Water[layer] - ll[layer] * myZone.soil.Thickness[layer]) * rootProportionInLayer(layer, myZone));
                        }
                    }
                    return supply;
                }
            }            
        }

        /// <summary>Calculate the proportion of root in a layer within a zone.</summary>
        /// <param name="layer">The zone.</param>
        /// <param name="zone">The zone.</param>
        public double rootProportionInLayer(int layer, ZoneState zone)
        {
            if (RootFrontCalcSwitch?.Value() >= 1.0)
            {
                /* Row Spacing and configuration (skip) are used to calculate semicircular root front to give
                    proportion of the layer occupied by the roots. */
                double top;

                if (layer == 0) top = 0;
                else
                {
                    top = MathUtilities.Sum(zone.soil.Thickness, 0, layer - 1);
                }

                if (top > zone.Depth) return 0.0;
                double bottom = top + zone.soil.Thickness[layer];

                double rootArea = calcRootArea(zone, top, bottom, zone.RightDist);    // Right side
                rootArea += calcRootArea(zone, top, bottom, zone.LeftDist);          // Left Side
                double soilArea = (zone.RightDist + zone.LeftDist) * (bottom - top);

                return Math.Max(0.0, MathUtilities.Divide(rootArea, soilArea, 0.0));
            }
                
            return zone.soil.ProportionThroughLayer(layer, zone.Depth);
        }

        //------------------------------------------------------------------------------------------------
        //sorghum specific variables
        /// <summary>Gets the RootFront</summary>
        public double RootAngle { get; set; } = 45;

        /// <summary>Gets the RootFront</summary>
        public double SWAvailabilityRatio { get; set; }


        /// <summary>Link to the KNO3 link</summary>
        [ChildLinkByName(IsOptional = true)]
        public IFunction RootDepthStressFactor = null;

        /// <summary>Maximum Nitrogen Uptake Rate</summary>
        [ChildLinkByName(IsOptional = true)]
        public IFunction MaxNUptakeRate = null;

        /// <summary>Maximum Nitrogen Uptake Rate</summary>
        [ChildLinkByName(IsOptional = true)]
        public IFunction NSupplyFraction = null;

        /// <summary>Used to calc maximim diffusion rate</summary>
        [ChildLinkByName(IsOptional = true)]
        public IFunction DltThermalTime = null;

        /// <summary>Used to calc maximim diffusion rate</summary>
        [ChildLinkByName(IsOptional = true)]
        public IFunction MaxDiffusion = null;

        /// <summary>The kgha2gsm</summary>
        protected const double kgha2gsm = 0.1;

        double DegToRad(double degs)
        {
            return degs * Math.PI / 180.0;
        }

        double RadToDeg(double rads)
        {
            return rads * 180.0 / Math.PI;
        }

        double calcRootArea(ZoneState zone, double top, double bottom, double hDist)
        {
            if (zone.RootFront == 0.0)
            {
                return 0.0;
            }

            double depth, depthInLayer;

            zone.RootSpread = zone.RootFront * Math.Tan(DegToRad(RootAngle));   //Semi minor axis

            if (zone.RootFront >= bottom)
            {
                depth = (bottom - top) / 2.0 + top;
                depthInLayer = bottom - top;
            }
            else
            {
                depth = (zone.RootFront - top) / 2.0 + top;
                depthInLayer = zone.RootFront - top;
            }
            double xDist = zone.RootSpread * Math.Sqrt(1 - (Math.Pow(depth, 2) / Math.Pow(zone.RootFront, 2)));

            return Math.Min(depthInLayer * xDist, depthInLayer * hDist);
        }
        /// <summary>Removes biomass from root layers when harvest, graze or cut events are called.</summary>
        /// <param name="biomassRemoveType">Name of event that triggered this biomass remove call.</param>
        /// <param name="amountToRemove">The fractions of biomass to remove</param>
        public void RemoveBiomass(string biomassRemoveType, OrganBiomassRemovalType amountToRemove)
        {
            biomassRemovalModel.RemoveBiomassToSoil(biomassRemoveType, amountToRemove, PlantZone.LayerLive, PlantZone.LayerDead, Removed, Detached);
            needToRecalculateLiveDead = true;
        }

        /// <summary>Initialise all zones.</summary>
        private void InitialiseZones()
        {
            Zones.Clear();
            Zones.Add(PlantZone);
            if (ZoneRootDepths.Count != ZoneNamesToGrowRootsIn.Count ||
                ZoneRootDepths.Count != ZoneInitialDM.Count)
                throw new Exception("The root zone variables (ZoneRootDepths, ZoneNamesToGrowRootsIn, ZoneInitialDM) need to have the same number of values");

            for (int i = 0; i < ZoneNamesToGrowRootsIn.Count; i++)
            {
                Zone zone = Apsim.Find(this, ZoneNamesToGrowRootsIn[i]) as Zone;
                if (zone != null)
                {
                    Soil soil = Apsim.Find(zone, typeof(Soil)) as Soil;
                    if (soil == null)
                        throw new Exception("Cannot find soil in zone: " + zone.Name);
                    if (soil.Crop(parentPlant.Name) == null)
                        throw new Exception("Cannot find a soil crop parameterisation for " + parentPlant.Name);
                    ZoneState newZone = new ZoneState(parentPlant, this, soil, ZoneRootDepths[i], ZoneInitialDM[i], parentPlant.Population, maximumNConc.Value(),
                                                      rootFrontVelocity, maximumRootDepth, remobilisationCost);
                    Zones.Add(newZone);
                }
            }
            needToRecalculateLiveDead = true;
        }

        /// <summary>Clears this instance.</summary>
        private void Clear()
        {
            Live.Clear();
            Dead.Clear();
            PlantZone.Clear();
            Zones.Clear();
            needToRecalculateLiveDead = true;
        }

        /// <summary>Clears the transferring biomass amounts.</summary>
        private void ClearBiomassFlows()
        {
            Allocated.Clear();
            Senesced.Clear();
            Detached.Clear();
            Removed.Clear();
        }

        /// <summary>Recalculate live and dead biomass if necessary</summary>
        private void RecalculateLiveDead()
        {
            if (needToRecalculateLiveDead)
            {
                needToRecalculateLiveDead = false;
                liveBiomass.Clear();
                deadBiomass.Clear();
                if (PlantZone != null)
                {
                    foreach (Biomass b in PlantZone.LayerLive)
                        liveBiomass.Add(b);
                    foreach (Biomass b in PlantZone.LayerDead)
                        deadBiomass.Add(b);
                }
            }
        }

        /// <summary>Computes the DM and N amounts that are made available for new growth</summary>
        private void DoSupplyCalculations()
        {
            dmMReallocationSupply = AvailableDMReallocation();
            dmRetranslocationSupply = AvailableDMRetranslocation();
            nReallocationSupply = AvailableNReallocation();
            nRetranslocationSupply = AvailableNRetranslocation();
        }

        /// <summary>Computes root total water supply.</summary>
        public double TotalExtractableWater()
        {
            var soilCrop = PlantZone.soil.Crop(parentPlant.Name);

            double[] LL = soilCrop.LL;
            double[] KL = soilCrop.KL;
            double[] SWmm = PlantZone.soil.Water;
            double[] DZ = PlantZone.soil.Thickness;

            double supply = 0;
            for (int layer = 0; layer < LL.Length; layer++)
            {
                if (layer <= PlantZone.soil.LayerIndexOfDepth(Depth))
                    supply += Math.Max(0.0, KL[layer] * klModifier.Value(layer) * (SWmm[layer] - LL[layer] * DZ[layer]) *
                        rootProportionInLayer(layer, PlantZone));
            }
            return supply;
        }

        /// <summary>Plant Avaliable water supply used by sorghum.</summary>
        /// <summary>It adds an extra layer proportion calc to extractableWater calc.</summary>
        public double PlantAvailableWaterSupply()
        {
            var soilCrop = PlantZone.soil.Crop(parentPlant.Name);

            double[] LL = soilCrop.LL;
            double[] KL = soilCrop.KL;
            double[] SWmm = PlantZone.soil.Water;
            double[] DZ = PlantZone.soil.Thickness;
            double[] available = new double[PlantZone.soil.Thickness.Length];
            double[] supply = new double[PlantZone.soil.Thickness.Length];

            var currentLayer = PlantZone.soil.LayerIndexOfDepth(Depth);
            var layertop = MathUtilities.Sum(PlantZone.soil.Thickness, 0, Math.Max(0, currentLayer - 1));
            var layerBottom = MathUtilities.Sum(PlantZone.soil.Thickness, 0, currentLayer);
            var layerProportion = Math.Min(MathUtilities.Divide(Depth - layertop, layerBottom - layertop, 0.0), 1.0);

            for (int layer = 0; layer < LL.Length; layer++)
            {
                if (layer <= currentLayer)
                {
                    available[layer] = Math.Max(0.0, SWmm[layer] - LL[layer] * DZ[layer]);
                }
            }
            available[currentLayer] *= layerProportion;

            double supplyTotal = 0;
            for (int layer = 0; layer < LL.Length; layer++)
            {
                if (layer <= currentLayer)
                {
                    var propoortion = rootProportionInLayer(layer, PlantZone);
                    var kl = KL[layer];
                    var klmod = klModifier.Value(layer);

                    supply[layer] = Math.Max(0.0, available[layer] * KL[layer] * klModifier.Value(layer) *
                        rootProportionInLayer(layer, PlantZone));

                    supplyTotal += supply[layer];
                }
            }
            return supplyTotal;
        }

        /// <summary>Computes the amount of DM available for reallocation.</summary>
        private double AvailableDMReallocation()
        {
            if (dmReallocationFactor != null)
            {
                double rootLiveStorageWt = 0.0;
                foreach (ZoneState Z in Zones)
                    for (int i = 0; i < Z.LayerLive.Length; i++)
                        rootLiveStorageWt += Z.LayerLive[i].StorageWt;

                double availableDM = rootLiveStorageWt * senescenceRate.Value() * dmReallocationFactor.Value();
                if (availableDM < -BiomassToleranceValue)
                    throw new Exception("Negative DM reallocation value computed for " + Name);
                return availableDM;
            }
            // By default reallocation is turned off!!!!
            return 0.0;
        }

        /// <summary>Computes the N amount available for retranslocation.</summary>
        /// <remarks>This is limited to ensure Nconc does not go below MinimumNConc</remarks>
        private double AvailableNRetranslocation()
        {
            if (nRetranslocationFactor != null)
            {
                double labileN = 0.0;
                double minNConc = minimumNConc.Value();
                foreach (ZoneState Z in Zones)
                    for (int i = 0; i < Z.LayerLive.Length; i++)
                        labileN += Math.Max(0.0, Z.LayerLive[i].StorageN - Z.LayerLive[i].StorageWt * minNConc);

                double availableN = Math.Max(0.0, labileN - nReallocationSupply) * nRetranslocationFactor.Value();
                if (availableN < -BiomassToleranceValue)
                    throw new Exception("Negative N retranslocation value computed for " + Name);

                return availableN;
            }
            else
            {  // By default retranslocation is turned off!!!!
                return 0.0;
            }
        }

        /// <summary>Computes the N amount available for reallocation.</summary>
        private double AvailableNReallocation()
        {
            if (nReallocationFactor != null)
            {
                double rootLiveStorageN = 0.0;
                foreach (ZoneState Z in Zones)
                    for (int i = 0; i < Z.LayerLive.Length; i++)
                        rootLiveStorageN += Z.LayerLive[i].StorageN;

                double availableN = rootLiveStorageN * senescenceRate.Value() * nReallocationFactor.Value();
                if (availableN < -BiomassToleranceValue)
                    throw new Exception("Negative N reallocation value computed for " + Name);

                return availableN;
            }
            else
            {  // By default reallocation is turned off!!!!
                return 0.0;
            }
        }

        /// <summary>Computes the amount of DM available for retranslocation.</summary>
        private double AvailableDMRetranslocation()
        {
            if (dmRetranslocationFactor != null)
            {
                double rootLiveStorageWt = 0.0;
                foreach (ZoneState Z in Zones)
                    for (int i = 0; i < Z.LayerLive.Length; i++)
                        rootLiveStorageWt += Z.LayerLive[i].StorageWt;

                double availableDM = Math.Max(0.0, rootLiveStorageWt - dmMReallocationSupply) * dmRetranslocationFactor.Value();
                if (availableDM < -BiomassToleranceValue)
                    throw new Exception("Negative DM retranslocation value computed for " + Name);

                return availableDM;
            }
            else
            { // By default retranslocation is turned off!!!!
                return 0.0;
            }
        }

        /// <summary>Called when [simulation commencing].</summary>
        /// <param name="sender">The sender.</param>
        /// <param name="e">The <see cref="EventArgs"/> instance containing the event data.</param>
        /// <exception cref="ApsimXException">Cannot find a soil crop parameterisation for  + Name</exception>
        [EventSubscribe("Commencing")]
        private void OnSimulationCommencing(object sender, EventArgs e)
        {
            Soil soil = Apsim.Find(this, typeof(Soil)) as Soil;
            if (soil == null)
                throw new Exception("Cannot find soil");
            if (soil.Weirdo == null && soil.Crop(parentPlant.Name) == null)
                throw new Exception("Cannot find a soil crop parameterisation for " + parentPlant.Name);

            PlantZone = new ZoneState(parentPlant, this, soil, 0, initialDM.Value(), parentPlant.Population, maximumNConc.Value(),
                                      rootFrontVelocity, maximumRootDepth, remobilisationCost);
            Zones = new List<ZoneState>();
            DMDemand = new BiomassPoolType();
            NDemand = new BiomassPoolType();
            DMSupply = new BiomassSupplyType();
            NSupply = new BiomassSupplyType();
            potentialDMAllocation = new BiomassPoolType();
            Allocated = new Biomass();
            Senesced = new Biomass();
            Detached = new Biomass();
            Removed = new Biomass();
        }

        /// <summary>Called when [do daily initialisation].</summary>
        /// <param name="sender">The sender.</param>
        /// <param name="e">The <see cref="EventArgs"/> instance containing the event data.</param>
        [EventSubscribe("DoDailyInitialisation")]
        private void OnDoDailyInitialisation(object sender, EventArgs e)
        {
            if (parentPlant.IsAlive || parentPlant.IsEnding)
                ClearBiomassFlows();
        }

        /// <summary>Called when crop is sown</summary>
        /// <param name="sender">The sender.</param>
        /// <param name="data">The <see cref="EventArgs"/> instance containing the event data.</param>
        [EventSubscribe("PlantSowing")]
        private void OnPlantSowing(object sender, SowPlant2Type data)
        {
            if (data.Plant == parentPlant)
            {
                //sorghum calcs
                PlantZone.Initialise(parentPlant.SowingData.Depth, initialDM.Value(), parentPlant.Population, maximumNConc.Value());
                InitialiseZones();

                needToRecalculateLiveDead = true;
            }
        }
        

        /// <summary>Event from sequencer telling us to do our potential growth.</summary>
        /// <param name="sender">The sender.</param>
        /// <param name="e">The <see cref="EventArgs"/> instance containing the event data.</param>
        [EventSubscribe("DoPotentialPlantGrowth")]
        private void OnDoPotentialPlantGrowth(object sender, EventArgs e)
        {
            if (parentPlant.IsEmerged)
            {
                DoSupplyCalculations(); //TODO: This should be called from the Arbitrator, OnDoPotentialPlantPartioning
            }
        }

        /// <summary>Does the nutrient allocations.</summary>
        /// <param name="sender">The sender.</param>
        /// <param name="e">The <see cref="EventArgs"/> instance containing the event data.</param>
        [EventSubscribe("DoActualPlantGrowth")]
        private void OnDoActualPlantGrowth(object sender, EventArgs e)
        {
            if (parentPlant.IsAlive)
            {
                foreach (ZoneState Z in Zones)
                    Z.GrowRootDepth();
                if (RootFrontCalcSwitch?.Value() >= 1.0)
                {
                    double senescedFrac = senescenceRate.Value();
                    if (Live.Wt * (1.0 - senescedFrac) < BiomassToleranceValue)
                        senescedFrac = 1.0;  // remaining amount too small, senesce all


                    Biomass Loss = Live * senescedFrac;
                    //Live.Subtract(Loss);
                    //Dead.Add(Loss);
                    Senesced.Add(Loss);

                    var currentLayer = PlantZone.soil.LayerIndexOfDepth(PlantZone.Depth);
                    int layer = currentLayer;
                    double dmSenesced = Live.StructuralWt * senescedFrac; //sorghum only uses structural // same as Loss.StructuralWt
                    double senNConc = Live.N / Live.StructuralWt;
                    double nSenesced = dmSenesced * senNConc; // = Live.N * senescedFrac

                    while (layer >= 0 && (MathUtilities.IsPositive(dmSenesced) || MathUtilities.IsPositive(nSenesced)))
                    {
                        if (MathUtilities.IsPositive(dmSenesced))
                        {
                            if (PlantZone.LayerLive[layer].StructuralWt >= dmSenesced)
                            {
                                PlantZone.LayerLive[layer].StructuralWt -= dmSenesced;
                                PlantZone.LayerDead[layer].StructuralWt += dmSenesced;
                                dmSenesced = 0.0;
                            }
                            else
                            {
                                dmSenesced -= PlantZone.LayerLive[layer].StructuralWt;
                                PlantZone.LayerDead[layer].StructuralWt += PlantZone.LayerLive[layer].StructuralWt;
                                PlantZone.LayerLive[layer].StructuralWt = 0.0;
                            }
                        }
                        if(MathUtilities.IsPositive(nSenesced))
                        { 
                            if (PlantZone.LayerLive[layer].N >= nSenesced)
                            {
                                PlantZone.LayerLive[layer].StructuralN -= nSenesced;
                                PlantZone.LayerDead[layer].StructuralN += nSenesced;
                                nSenesced = 0.0;
                            }
                            else
                            {
                                nSenesced -= PlantZone.LayerLive[layer].StructuralN;
                                PlantZone.LayerDead[layer].StructuralN += PlantZone.LayerLive[layer].StructuralN;
                                PlantZone.LayerLive[layer].StructuralN = 0.0;
                            }
                        }
                        --layer;
                    }
                    if (MathUtilities.IsPositive(dmSenesced) || MathUtilities.IsPositive(nSenesced))
                        throw new Exception("Error in Root senescence calc");
                    needToRecalculateLiveDead = true;
                }
                else
                {
                    // Do Root Senescence
                    RemoveBiomass(null, new OrganBiomassRemovalType() { FractionLiveToResidue = senescenceRate.Value() });

                    // Do maintenance respiration
                    MaintenanceRespiration = 0;
                    if (maintenanceRespirationFunction != null && (Live.MetabolicWt + Live.StorageWt) > 0)
                    {
                        MaintenanceRespiration += Live.MetabolicWt * maintenanceRespirationFunction.Value();
                        MaintenanceRespiration += Live.StorageWt * maintenanceRespirationFunction.Value();
                    }
                    needToRecalculateLiveDead = true;
                }
            }
        }

        /// <summary>Called when crop is ending</summary>
        /// <param name="sender">The sender.</param>
        /// <param name="e">The <see cref="EventArgs"/> instance containing the event data.</param>
        [EventSubscribe("PlantEnding")]
        private void OnPlantEnding(object sender, EventArgs e)
        {
            if (Wt > 0.0)
            {
                Detached.Add(Live);
                Detached.Add(Dead);
                RemoveBiomass(null, new OrganBiomassRemovalType() { FractionLiveToResidue = 1.0 });
            }

            Clear();
        }
    }
}<|MERGE_RESOLUTION|>--- conflicted
+++ resolved
@@ -544,11 +544,7 @@
                 if (dmConversionEfficiency.Value() > 0.0)
                 {
                     DMDemand.Structural = (dmDemands.Structural.Value() / dmConversionEfficiency.Value() + remobilisationCost.Value());
-<<<<<<< HEAD
-                    DMDemand.Storage = Math.Max(0, dmDemands.Storage.Value() / dmConversionEfficiency.Value());
-=======
                     DMDemand.Storage = Math.Max(0, dmDemands.Storage.Value() / dmConversionEfficiency.Value()) ;
->>>>>>> 072325ab
                     DMDemand.Metabolic = 0;
                 }
                 else
