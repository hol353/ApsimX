﻿namespace Models.Soils.Arbitrator
{
    using System;
    using APSIM.Shared.Utilities;
    using Core;
    using Models.Interfaces;
    using Models.Soils.Nutrients;

    /// <summary>
    /// Represents a zone (point, field etc) that has water and N values.
    /// </summary>
    [Serializable]
    public class ZoneWaterAndN
    {
        private ISolute NO3Solute;
        private ISolute NH4Solute;

        private Soil soilInZone;

        /// <summary>
        /// The Zone for this water and N
        /// </summary>
        public Zone Zone { get; private set; }

        /// <summary>Amount of water (mm)</summary>
        public double[] Water;

        /// <summary>Amount of NO3 (kg/ha)</summary>
        public double[] NO3N;

        /// <summary>Amount of NH4 (kg/ha)</summary>
        public double[] NH4N;

        /// <summary>Gets the sum of 'Water' (mm)</summary>
        public double TotalWater { get { return MathUtilities.Sum(Water); } }

        /// <summary>Gets the sum of 'NO3N' (mm)</summary>
        public double TotalNO3N { get { return MathUtilities.Sum(NO3N); } }

        /// <summary>
        /// Constructor
        /// </summary>
        /// <param name="zone"></param>
        public ZoneWaterAndN(Zone zone)
        {
            Zone = zone;
<<<<<<< HEAD
            soilInZone = zone.FindChild<Soil>();
            Initialise();
=======
>>>>>>> 501ee190
        }

        /// <summary>
        /// Constructor. Copy state from another instance.
        /// </summary>
        /// <param name="from">The instance to copy from.</param>
        public ZoneWaterAndN(ZoneWaterAndN from)
        {
            NO3Solute = from.NO3Solute;
            NH4Solute = from.NH4Solute;
            soilInZone = from.soilInZone;
            Zone = from.Zone;

            Water = from.Water;
            NO3N = from.NO3N;
            NH4N = from.NH4N;
        }

        /// <summary>
        /// Constructor
        /// </summary>
        /// <param name="zone"></param>
        /// <param name="soil">The soil in the zone.</param>
        public ZoneWaterAndN(Zone zone, Soil soil)
        {
            Zone = zone;
            soilInZone = soil;
            Initialise();
        }

        /// <summary>Initialises this instance.</summary>
        public void Initialise()
        {
            NO3Solute = soilInZone.FindInScope<ISolute>("NO3");
            NH4Solute = soilInZone.FindInScope<ISolute>("NH4");
            var PlantAvailableNO3Solute = soilInZone.FindInScope<ISolute>("PlantAvailableNO3");
            if (PlantAvailableNO3Solute != null)
                NO3Solute = PlantAvailableNO3Solute;
            var PlantAvailableNH4Solute = soilInZone.FindInScope<ISolute>("PlantAvailableNH4");
            if (PlantAvailableNH4Solute != null)
                NH4Solute = PlantAvailableNH4Solute;
        }

        /// <summary>Initialises this instance.</summary>
        public void InitialiseToSoilState()
        {
            Water = soilInZone.Water;
            NO3N = NO3Solute.kgha;
            NH4N = NH4Solute.kgha;
        }

        /// <summary>Implements the operator *.</summary>
        /// <param name="zone">The zone</param>
        /// <param name="value">The value.</param>
        /// <returns>The result of the operator.</returns>
        public static ZoneWaterAndN operator *(ZoneWaterAndN zone, double value)
        {
            ZoneWaterAndN NewZ = new ZoneWaterAndN(zone);
            NewZ.Water = MathUtilities.Multiply_Value(zone.Water, value);
            NewZ.NO3N = MathUtilities.Multiply_Value(zone.NO3N, value);
            NewZ.NH4N = MathUtilities.Multiply_Value(zone.NH4N, value);
            return NewZ;
        }

        /// <summary>Implements the operator +.</summary>
        /// <param name="ZWN1">Zone 1</param>
        /// <param name="ZWN2">Zone 2</param>
        /// <returns>The result of the operator.</returns>
        /// <exception cref="System.Exception">Cannot add zones with different names</exception>
        public static ZoneWaterAndN operator +(ZoneWaterAndN ZWN1, ZoneWaterAndN ZWN2)
        {
            if (ZWN1.Zone.Name != ZWN2.Zone.Name)
                throw new Exception("Cannot add zones with different names");
            ZoneWaterAndN NewZ = new ZoneWaterAndN(ZWN1);
            NewZ.Water = MathUtilities.Add(ZWN1.Water, ZWN2.Water);
            NewZ.NO3N = MathUtilities.Add(ZWN1.NO3N, ZWN2.NO3N);
            NewZ.NH4N = MathUtilities.Add(ZWN1.NH4N, ZWN2.NH4N);
            return NewZ;
        }

        /// <summary>Implements the operator -.</summary>
        /// <param name="ZWN1">Zone 1</param>
        /// <param name="ZWN2">Zone 2</param>
        /// <returns>The result of the operator.</returns>
        /// <exception cref="System.Exception">Cannot subtract zones with different names</exception>
        public static ZoneWaterAndN operator -(ZoneWaterAndN ZWN1, ZoneWaterAndN ZWN2)
        {
            if (ZWN1.Zone.Name != ZWN2.Zone.Name)
                throw new Exception("Cannot subtract zones with different names");
            ZoneWaterAndN NewZ = new ZoneWaterAndN(ZWN1);
            NewZ.Water = MathUtilities.Subtract(ZWN1.Water, ZWN2.Water);
            NewZ.NO3N = MathUtilities.Subtract(ZWN1.NO3N, ZWN2.NO3N);
            NewZ.NH4N = MathUtilities.Subtract(ZWN1.NH4N, ZWN2.NH4N);
            return NewZ;
        }
    }

}<|MERGE_RESOLUTION|>--- conflicted
+++ resolved
@@ -44,11 +44,6 @@
         public ZoneWaterAndN(Zone zone)
         {
             Zone = zone;
-<<<<<<< HEAD
-            soilInZone = zone.FindChild<Soil>();
-            Initialise();
-=======
->>>>>>> 501ee190
         }
 
         /// <summary>
