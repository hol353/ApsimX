--- conflicted
+++ resolved
@@ -186,17 +186,11 @@
 
             Simulation Simulation = ExplorerPresenter.ApsimXFile.Get(ExplorerView.CurrentNodePath) as Simulation;
             RunCommand C = new Commands.RunCommand(ExplorerPresenter.ApsimXFile, Simulation);
-<<<<<<< HEAD
+
             C.Do(null);
             if (C.ok)
+            {
                 ExplorerView.ShowMessage("Simulation complete", DataStore.ErrorLevel.Information);
-            else
-                ExplorerView.ShowMessage("Simulation complete with errors", DataStore.ErrorLevel.Error);
-=======
-            C.Do(null);
-            if (C.ok)
-            {
-                ExplorerView.AddStatusMessage("Simulation complete", Color.LightGreen);
                 if (DateTime.Now.Month == 12)
                 {
                     SoundPlayer player = new SoundPlayer(Properties.Resources.notes);
@@ -204,9 +198,7 @@
                 }
             }
             else
-                ExplorerView.AddStatusMessage("Simulation complete with errors", Color.Red);
->>>>>>> 8a2f2513
-
+                ExplorerView.ShowMessage("Simulation complete with errors", DataStore.ErrorLevel.Error);
         }
 
         /// <summary>
